--- conflicted
+++ resolved
@@ -6,13 +6,11 @@
  * Add basic documentation.
    (Jelmer Vernooĳ)
 
-<<<<<<< HEAD
  * Use entry points to install xandikos script.
    (Jelmer Vernooĳ, #163)
-=======
+
  * ``sync-collection``: handle invalid tokens.
    (Jelmer Vernooĳ)
->>>>>>> d6d1f45c
 
 0.2.8	2022-01-09
 
