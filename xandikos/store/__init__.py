--- conflicted
+++ resolved
@@ -243,8 +243,6 @@
         pass
 
 
-<<<<<<< HEAD
-=======
 class LockedError(Exception):
     """File or store being accessed is locked."""
 
@@ -252,7 +250,6 @@
         self.path = path
 
 
->>>>>>> ac2378e8
 class Store(object):
     """A object store."""
 
