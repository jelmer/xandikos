--- conflicted
+++ resolved
@@ -66,10 +66,7 @@
     InvalidFileContents,
     NoSuchItem,
     NotStoreError,
-<<<<<<< HEAD
-=======
     LockedError,
->>>>>>> ac2378e8
     OutOfSpaceError,
     STORE_TYPE_ADDRESSBOOK,
     STORE_TYPE_CALENDAR,
@@ -367,19 +364,12 @@
             )
         except DuplicateUidError:
             raise webdav.PreconditionFailure(
-<<<<<<< HEAD
-                '{%s}no-uid-conflict' % caldav.NAMESPACE,
-                'UID already in use.')
-        except OutOfSpaceError:
-            raise webdav.InsufficientStorage()
-=======
                 "{%s}no-uid-conflict" % caldav.NAMESPACE, "UID already in use."
             )
         except OutOfSpaceError:
             raise webdav.InsufficientStorage()
         except LockedError:
             raise webdav.ResourceLocked()
->>>>>>> ac2378e8
         return (name, create_strong_etag(etag))
 
     def iter_differences_since(
