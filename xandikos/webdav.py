# Xandikos
# Copyright (C) 2016-2017 Jelmer Vernooĳ <jelmer@jelmer.uk>, et al.
#
# This program is free software; you can redistribute it and/or
# modify it under the terms of the GNU General Public License
# as published by the Free Software Foundation; version 3
# of the License or (at your option) any later version of
# the License.
#
# This program is distributed in the hope that it will be useful,
# but WITHOUT ANY WARRANTY; without even the implied warranty of
# MERCHANTABILITY or FITNESS FOR A PARTICULAR PURPOSE.  See the
# GNU General Public License for more details.
#
# You should have received a copy of the GNU General Public License
# along with this program; if not, write to the Free Software
# Foundation, Inc., 51 Franklin Street, Fifth Floor, Boston,
# MA  02110-1301, USA.

"""Abstract WebDAV server implementation..

This module contains an abstract WebDAV server. All caldav/carddav specific
functionality should live in xandikos.caldav/xandikos.carddav respectively.
"""

__all__ = [
    "pick_content_types",
    "NotAcceptableError",
    "parse_type",
    "parse_accept_header",
    "etag_matches",
]

# TODO(jelmer): Add authorization support

import asyncio
import collections
import functools
import logging
import os
import posixpath
import urllib.parse
from collections.abc import AsyncIterable, Iterable, Iterator, Sequence
from datetime import datetime
from typing import Callable, Optional, Union
from wsgiref.util import request_uri

# Hmm, defusedxml doesn't have XML generation functions? :(
from xml.etree import ElementTree as ET

from defusedxml.ElementTree import fromstring as xmlparse

from ._xandikos_rs import (
    pick_content_types,
    NotAcceptableError,
    parse_type,
    parse_accept_header,
    etag_matches,
)


DEFAULT_ENCODING = "utf-8"
COLLECTION_RESOURCE_TYPE = "{DAV:}collection"
PRINCIPAL_RESOURCE_TYPE = "{DAV:}principal"


PropStatus = collections.namedtuple(
    "PropStatus", ["statuscode", "responsedescription", "prop"]
)


class BadRequestError(Exception):
    """Base class for bad request errors."""

    def __init__(self, message) -> None:
        super().__init__(message)
        self.message = message


def nonfatal_bad_request(message, strict=False):
    if strict:
        raise BadRequestError(message)
    logging.debug("Bad request: %s", message)


class UnsupportedMediaType(Exception):
    """Base class for unsupported media type errors."""

    def __init__(self, content_type) -> None:
        super().__init__(f"Unsupported media type: {content_type!r}")
        self.content_type = content_type


class UnauthorizedError(Exception):
    """Base class for unauthorized errors."""

    def __init__(self) -> None:
        super().__init__("Request unauthorized")


class Response:
    """Generic wrapper for HTTP-style responses."""

    def __init__(self, status=200, reason="OK", body=None, headers=None) -> None:
        if isinstance(status, str):
            self.status = int(status.split(" ", 1)[0])
            self.reason = status.split(" ", 1)[1]
        else:
            self.status = status
            self.reason = reason
        self.body = body or []
        if isinstance(headers, dict):
            self.headers = list(headers.items())
        elif isinstance(headers, list):
            self.headers = list(headers)
        elif not headers:
            self.headers = []
        else:
            raise TypeError(headers)

    def for_wsgi(self, start_response):
        start_response("%d %s" % (self.status, self.reason), self.headers)
        return self.body

    def for_aiohttp(self):
        from aiohttp import web

        if isinstance(self.body, list):
            body = b"".join(self.body)
        else:
            body = self.body
        return web.Response(
            status=self.status,
            reason=self.reason,
            headers=self.headers,
            body=body,
        )


class PreconditionFailure(Exception):
    """A precondition failed."""

    def __init__(self, precondition, description) -> None:
        self.precondition = precondition
        self.description = description


class InsufficientStorage(Exception):
    """Insufficient storage."""


class ResourceLocked(Exception):
    """Resource locked."""


<<<<<<< HEAD
=======
def etag_matches(condition, actual_etag):
    """Check if an etag matches an If-Matches condition.

    Args:
      condition: Condition (e.g. '*', '"foo"' or '"foo", "bar"'
      actual_etag: ETag to compare to. None nonexistent
    Returns: bool indicating whether condition matches
    """
    if actual_etag is None and condition:
        return False
    for etag in condition.split(","):
        if etag.strip(" ") == "*":
            return True
        if etag.strip(" ") == actual_etag:
            return True
    return False


>>>>>>> 7d42f9ab
class NeedsMultiStatus(Exception):
    """Raised when a response needs multi-status (e.g. for propstat)."""


def propstat_by_status(propstat):
    """Sort a list of propstatus objects by HTTP status.

    Args:
      propstat: List of PropStatus objects:
    Returns: dictionary mapping HTTP status code to list of PropStatus objects
    """
    bystatus = {}
    for propstat in propstat:
        (
            bystatus.setdefault(
                (propstat.statuscode, propstat.responsedescription), []
            ).append(propstat.prop)
        )
    return bystatus


def propstat_as_xml(propstat):
    """Format a list of propstats as XML elements.

    Args:
      propstat: List of PropStatus objects
    Returns: Iterator over {DAV:}propstat elements
    """
    bystatus = propstat_by_status(propstat)
    for (status, rd), props in sorted(bystatus.items()):
        propstat = ET.Element("{DAV:}propstat")
        ET.SubElement(propstat, "{DAV:}status").text = "HTTP/1.1 " + status
        if rd:
            ET.SubElement(propstat, "{DAV:}responsedescription").text = rd
        propresp = ET.SubElement(propstat, "{DAV:}prop")
        for prop in props:
            propresp.append(prop)
        yield propstat


def path_from_environ(environ, name):
    """Return a path from an environ dict.

    Will re-decode using a different encoding as necessary.
    """
    # Re-decode using DEFAULT_ENCODING. PEP-3333 says that
    # everything will be decoded using iso-8859-1.
    # See also https://bugs.python.org/issue16679
    path = environ[name].encode("iso-8859-1").decode(DEFAULT_ENCODING)
    return posixpath.normpath(path)


class Status:
    """A DAV response that can be used in multi-status."""

    def __init__(
        self,
        href,
        status=None,
        error=None,
        responsedescription=None,
        propstat=None,
    ) -> None:
        self.href = str(href)
        self.status = status
        self.error = error
        self.propstat = propstat
        self.responsedescription = responsedescription

    def __repr__(self) -> str:
        return f"<{type(self).__name__}({self.href!r}, {self.status!r}, {self.responsedescription!r})>"

    def get_single_body(self, encoding):
        if self.propstat and len(propstat_by_status(self.propstat)) > 1:
            raise NeedsMultiStatus()
        if self.error is not None:
            raise NeedsMultiStatus()
        if self.propstat:
            [ret] = list(propstat_as_xml(self.propstat))
            body = ET.tostringlist(ret, encoding)
            return body, (f'text/xml; encoding="{encoding}"')
        else:
            body = (
                [self.responsedescription.encode(encoding)]
                if self.responsedescription
                else []
            )
            return body, (f'text/plain; encoding="{encoding}"')

    def aselement(self):
        ret = ET.Element("{DAV:}response")
        ret.append(create_href(self.href))
        if self.propstat:
            for ps in propstat_as_xml(self.propstat):
                ret.append(ps)
        elif self.status:
            ET.SubElement(ret, "{DAV:}status").text = "HTTP/1.1 " + self.status
        # Note the check for "is not None" here. Elements without children
        # evaluate to False.
        if self.error is not None:
            ET.SubElement(ret, "{DAV:}error").append(self.error)
        if self.responsedescription:
            ET.SubElement(
                ret, "{DAV:}responsedescription"
            ).text = self.responsedescription
        return ret


def multistatus(req_fn):
    async def wrapper(self, environ, *args, **kwargs):
        responses = []
        async for resp in req_fn(self, environ, *args, **kwargs):
            responses.append(resp)
        return _send_dav_responses(responses, DEFAULT_ENCODING)

    return wrapper


class Resource:
    """A WebDAV resource."""

    # A list of resource type names (e.g. '{DAV:}collection')
    resource_types: list[str] = []

    # TODO(jelmer): Be consistent in using get/set functions vs properties.
    def set_resource_types(self, resource_types: list[str]) -> None:
        """Set the resource types."""
        raise NotImplementedError(self.set_resource_types)

    def get_displayname(self) -> str:
        """Get the resource display name."""
        raise KeyError

    def set_displayname(self, displayname: str) -> None:
        """Set the resource display name."""
        raise NotImplementedError(self.set_displayname)

    def get_creationdate(self) -> datetime:
        """Get the resource creation date.

        Returns: A datetime object
        """
        raise NotImplementedError(self.get_creationdate)

    def get_supported_locks(self) -> list[tuple[str, str]]:
        """Get the list of supported locks.

        This should return a list of (lockscope, locktype) tuples.
        Known lockscopes are LOCK_SCOPE_EXCLUSIVE, LOCK_SCOPE_SHARED
        Known locktypes are LOCK_TYPE_WRITE
        """
        raise NotImplementedError(self.get_supported_locks)

    def get_active_locks(self) -> list["ActiveLock"]:
        """Return the list of active locks.

        Returns: A list of ActiveLock tuples
        """
        raise NotImplementedError(self.get_active_locks)

    def get_content_type(self) -> str:
        """Get the content type for the resource.

        This is a mime type like text/plain
        """
        raise NotImplementedError(self.get_content_type)

    def get_owner(self) -> str:
        """Get an href identifying the owner of the resource.

        Can be None if owner information is not known.
        """
        raise NotImplementedError(self.get_owner)

    async def get_etag(self) -> str:
        """Get the etag for this resource.

        Contains the ETag header value (from Section 14.19 of [RFC2616]) as it
        would be returned by a GET without accept headers.
        """
        raise NotImplementedError(self.get_etag)

    async def get_body(self) -> Iterable[bytes]:
        """Get resource contents.

        Returns: Iterable over bytestrings.
        """
        raise NotImplementedError(self.get_body)

    async def render(
        self,
        self_url: str,
        accepted_content_types: list[str],
        accepted_languages: list[str],
    ) -> tuple[Iterable[bytes], int, str, str, Optional[str]]:
        """'Render' this resource in the specified content type.

        The default implementation just checks that the
        resource' content type is acceptable and if so returns
        (get_body(), get_content_type(), get_content_language()).

        Args:
          accepted_content_types: List of accepted content types
          accepted_languages: List of accepted languages
        Raises:
          NotAcceptableError: if there is no acceptable content type
        Returns: Tuple with (content_body, content_length, etag, content_type,
                 content_language)
        """
        # TODO(jelmer): Check content_language
        content_types = pick_content_types(
            accepted_content_types, [self.get_content_type()]
        )
        assert content_types == [self.get_content_type()]
        body = await self.get_body()
        try:
            content_language = self.get_content_language()
        except KeyError:
            content_language = None
        return (
            body,
            sum(map(len, body)),
            await self.get_etag(),
            self.get_content_type(),
            content_language,
        )

    async def get_content_length(self) -> int:
        """Get content length.

        Returns: Length of this objects content.
        """
        return sum(map(len, await self.get_body()))

    def get_content_language(self) -> str:
        """Get content language.

        Returns: Language, as used in HTTP Accept-Language
        """
        raise NotImplementedError(self.get_content_language)

    async def set_body(
        self, body: Iterable[bytes], replace_etag: Optional[str] = None
    ) -> str:
        """Set resource contents.

        Args:
          body: Iterable over bytestrings
        Returns: New ETag
        """
        raise NotImplementedError(self.set_body)

    def set_comment(self, comment: str) -> None:
        """Set resource comment.

        Args:
          comment: New comment
        """
        raise NotImplementedError(self.set_comment)

    def get_comment(self) -> str:
        """Get resource comment.

        Returns: comment
        """
        raise NotImplementedError(self.get_comment)

    def get_last_modified(self) -> datetime:
        """Get last modified time.

        Returns: Last modified time
        """
        raise NotImplementedError(self.get_last_modified)

    def get_is_executable(self) -> bool:
        """Get executable bit.

        Returns: Boolean indicating executability
        """
        raise NotImplementedError(self.get_is_executable)

    def set_is_executable(self, executable: bool) -> None:
        """Set executable bit.

        Args:
          executable: Boolean indicating executability
        """
        raise NotImplementedError(self.set_is_executable)

    def get_quota_used_bytes(self) -> int:
        """Return bytes consumed by this resource.

        If unknown, this can raise KeyError.

        Returns: an integer
        """
        raise NotImplementedError(self.get_quota_used_bytes)

    def get_quota_available_bytes(self) -> int:
        """Return quota available as bytes.

        This can raise KeyError if there is infinite quota available.
        """
        raise NotImplementedError(self.get_quota_available_bytes)


class Property:
    """Handler for listing, retrieving and updating DAV Properties."""

    # Property name (e.g. '{DAV:}resourcetype')
    name: str

    # Whether to include this property in 'allprop' PROPFIND requests.
    # https://tools.ietf.org/html/rfc4918, section 14.2
    in_allprops: bool = True

    # Resource type this property belongs to. If None, get_value()
    # will always be called.
    resource_type: Optional[Sequence[str]] = None

    # Whether this property is live (i.e set by the server)
    live: bool

    def supported_on(self, resource: Resource) -> bool:
        if self.resource_type is None:
            return True
        if isinstance(self.resource_type, tuple):
            return any(rs in resource.resource_types for rs in self.resource_type)
        if self.resource_type in resource.resource_types:
            return True
        return False

    async def is_set(
        self, href: str, resource: Resource, environ: dict[str, str]
    ) -> bool:
        """Check if this property is set on a resource."""
        if not self.supported_on(resource):
            return False
        try:
            await self.get_value("/", resource, ET.Element(self.name), environ)
        except KeyError:
            return False
        else:
            return True

    async def get_value(
        self,
        href: str,
        resource: Resource,
        el: ET.Element,
        environ: dict[str, str],
    ) -> None:
        """Get property with specified name.

        Args:
          href: Resource href
          resource: Resource for which to retrieve the property
          el: Element to populate
          environ: WSGI environment dict
        Raises:
          KeyError: if this property is not present
        """
        raise KeyError(self.name)

    async def set_value(self, href: str, resource: Resource, el: ET.Element) -> None:
        """Set property.

        Args:
          href: Resource href
          resource: Resource to modify
          el: Element to get new value from (None to remove property)

        Raises:
          NotImplementedError: to indicate this property can not be set
            (i.e. is protected)
        """
        raise NotImplementedError(self.set_value)


class ResourceTypeProperty(Property):
    """Provides {DAV:}resourcetype."""

    name = "{DAV:}resourcetype"

    resource_type = None

    live = True

    async def get_value(self, href, resource, el, environ):
        for rt in resource.resource_types:
            ET.SubElement(el, rt)

    async def set_value(self, href, resource, el):
        resource.set_resource_types([e.tag for e in el])


class DisplayNameProperty(Property):
    """Provides {DAV:}displayname.

    https://tools.ietf.org/html/rfc4918, section 5.2
    """

    name = "{DAV:}displayname"
    resource_type = None

    async def get_value(self, href, resource, el, environ):
        el.text = resource.get_displayname()

    async def set_value(self, href, resource, el):
        resource.set_displayname(el.text)


class GetETagProperty(Property):
    """Provides {DAV:}getetag.

    https://tools.ietf.org/html/rfc4918, section 15.6
    """

    name = "{DAV:}getetag"
    resource_type = None
    live = True

    async def get_value(self, href, resource, el, environ):
        el.text = await resource.get_etag()


ADD_MEMBER_FEATURE = "add-member"


class AddMemberProperty(Property):
    """Provides {DAV:}add-member.

    https://tools.ietf.org/html/rfc5995, section 3.2.1
    """

    name = "{DAV:}add-member"
    resource_type = COLLECTION_RESOURCE_TYPE
    live = True

    async def get_value(self, href, resource, el, environ):
        # Support POST against collection URL
        el.append(create_href(".", href))


class GetLastModifiedProperty(Property):
    """Provides {DAV:}getlastmodified.

    https://tools.ietf.org/html/rfc4918, section 15.7
    """

    name = "{DAV:}getlastmodified"
    resource_type = None
    live = True
    in_allprops = True

    async def get_value(self, href, resource, el, environ):
        # Use rfc1123 date (section 3.3.1 of RFC2616)
        el.text = resource.get_last_modified().strftime("%a, %d %b %Y %H:%M:%S GMT")


def format_datetime(dt: datetime) -> bytes:
    s = "%04d%02d%02dT%02d%02d%02dZ" % (
        dt.year,
        dt.month,
        dt.day,
        dt.hour,
        dt.minute,
        dt.second,
    )
    return s.encode("utf-8")


class CreationDateProperty(Property):
    """Provides {DAV:}creationdate.

    https://tools.ietf.org/html/rfc4918, section 23.2
    """

    name = "{DAV:}creationdate"
    resource_type = None
    live = True

    async def get_value(self, href, resource, el, environ):
        el.text = format_datetime(resource.get_creationdate())


class GetContentLanguageProperty(Property):
    """Provides {DAV:}getcontentlanguage.

    https://tools.ietf.org/html/rfc4918, section 15.3
    """

    name = "{DAV:}getcontentlanguage"
    resource_type = None

    async def get_value(self, href, resource, el, environ):
        el.text = ", ".join(resource.get_content_language())


class GetContentLengthProperty(Property):
    """Provides {DAV:}getcontentlength.

    https://tools.ietf.org/html/rfc4918, section 15.4
    """

    name = "{DAV:}getcontentlength"
    resource_type = None

    async def get_value(self, href, resource, el, environ):
        el.text = str(await resource.get_content_length())


class GetContentTypeProperty(Property):
    """Provides {DAV:}getcontenttype.

    https://tools.ietf.org/html/rfc4918, section 13.5
    """

    name = "{DAV:}getcontenttype"
    resource_type = None

    async def get_value(self, href, resource, el, environ):
        el.text = resource.get_content_type()


class CurrentUserPrincipalProperty(Property):
    """Provides {DAV:}current-user-principal.

    See https://tools.ietf.org/html/rfc5397
    """

    name = "{DAV:}current-user-principal"
    resource_type = None
    in_allprops = False
    live = True

    def __init__(self, get_current_user_principal) -> None:
        super().__init__()
        self.get_current_user_principal = get_current_user_principal

    async def get_value(self, href, resource, el, environ):
        """Get property with specified name.

        Args:
          name: A property name.
        """
        current_user_principal = self.get_current_user_principal(environ)
        if current_user_principal is None:
            ET.SubElement(el, "{DAV:}unauthenticated")
        else:
            current_user_principal = ensure_trailing_slash(
                current_user_principal.lstrip("/")
            )
            el.append(create_href(current_user_principal, environ["SCRIPT_NAME"]))


class PrincipalURLProperty(Property):
    name = "{DAV:}principal-URL"
    resource_type = "{DAV:}principal"
    in_allprops = True
    live = True

    async def get_value(self, href, resource, el, environ):
        """Get property with specified name.

        Args:
          name: A property name.
        """
        el.append(
            create_href(ensure_trailing_slash(resource.get_principal_url()), href)
        )


class SupportedReportSetProperty(Property):
    name = "{DAV:}supported-report-set"
    resource_type = "{DAV:}collection"
    in_allprops = False
    live = True

    def __init__(self, reporters) -> None:
        self._reporters = reporters

    async def get_value(self, href, resource, el, environ):
        for name, reporter in self._reporters.items():
            if reporter.supported_on(resource):
                bel = ET.SubElement(el, "{DAV:}supported-report")
                rel = ET.SubElement(bel, "{DAV:}report")
                ET.SubElement(rel, name)


class GetCTagProperty(Property):
    """getctag property."""

    name: str
    resource_type = COLLECTION_RESOURCE_TYPE
    in_allprops = False
    live = True

    async def get_value(self, href, resource, el, environ):
        el.text = resource.get_ctag()


class DAVGetCTagProperty(GetCTagProperty):
    """getctag property."""

    name = "{DAV:}getctag"


class AppleGetCTagProperty(GetCTagProperty):
    """getctag property."""

    name = "{http://calendarserver.org/ns/}getctag"


class RefreshRateProperty(Property):
    """refreshrate property.

    (no public documentation, but contains an ical-style frequency indicator)
    """

    name = "{http://calendarserver.org/ns/}refreshrate"
    resource_type = COLLECTION_RESOURCE_TYPE
    in_allprops = False

    async def get_value(self, href, resource, el, environ):
        el.text = resource.get_refreshrate()

    async def set_value(self, href, resource, el):
        resource.set_refreshrate(el.text)


LOCK_SCOPE_EXCLUSIVE = "{DAV:}exclusive"
LOCK_SCOPE_SHARED = "{DAV:}shared"
LOCK_TYPE_WRITE = "{DAV:}write"


ActiveLock = collections.namedtuple(
    "ActiveLock",
    [
        "lockscope",
        "locktype",
        "depth",
        "owner",
        "timeout",
        "locktoken",
        "lockroot",
    ],
)


class Collection(Resource):
    """Resource for a WebDAV Collection."""

    resource_types = Resource.resource_types + [COLLECTION_RESOURCE_TYPE]

    def members(self) -> Iterable[tuple[str, Resource]]:
        """List all members.

        Returns: List of (name, Resource) tuples
        """
        raise NotImplementedError(self.members)

    def get_member(self, name: str) -> Resource:
        """Retrieve a member by name.

        Args;
          name: Name of member to retrieve
        Returns:
          A Resource
        """
        raise NotImplementedError(self.get_member)

    def delete_member(self, name: str, etag: Optional[str] = None) -> None:
        """Delete a member with a specific name.

        Args:
          name: Member name
          etag: Optional required etag
        Raises:
          KeyError: when the item doesn't exist
        """
        raise NotImplementedError(self.delete_member)

    async def create_member(
        self, name: str, contents: Iterable[bytes], content_type: str
    ) -> tuple[str, str]:
        """Create a new member with specified name and contents.

        Args:
          name: Member name (can be None)
          contents: Chunked contents
          etag: Optional required etag
        Returns: (name, etag) for the new member
        """
        raise NotImplementedError(self.create_member)

    def get_sync_token(self) -> str:
        """Get sync-token for the current state of this collection."""
        raise NotImplementedError(self.get_sync_token)

    def iter_differences_since(
        self, old_token: str, new_token: str
    ) -> Iterator[tuple[str, Optional[Resource], Optional[Resource]]]:
        """Iterate over differences in this collection.

        Should return an iterator over (name, old resource, new resource)
        tuples. If one of the two didn't exist previously or now, they should
        be None.

        If old_token is None, this should return full contents of the
        collection.

        May raise NotImplementedError if iterating differences is not
        supported.
        """
        raise NotImplementedError(self.iter_differences_since)

    def get_ctag(self) -> str:
        raise NotImplementedError(self.get_ctag)

    def get_headervalue(self) -> str:
        raise NotImplementedError(self.get_headervalue)

    def destroy(self) -> None:
        """Destroy this collection itself."""
        raise NotImplementedError(self.destroy)

    def set_refreshrate(self, value: Optional[str]) -> None:
        """Set the recommended refresh rate for this collection.

        Args:
          value: Refresh rate (None to remove)
        """
        raise NotImplementedError(self.set_refreshrate)

    def get_refreshrate(self) -> str:
        """Get the recommended refresh rate.

        Returns: Recommended refresh rate
        :raise KeyError: if there is no refresh rate set
        """
        raise NotImplementedError(self.get_refreshrate)


class Principal(Resource):
    """Resource for a DAV Principal."""

    resource_Types = Resource.resource_types + [PRINCIPAL_RESOURCE_TYPE]

    def get_principal_url(self) -> str:
        """Return the principal URL for this principal.

        Returns: A URL identifying this principal.
        """
        raise NotImplementedError(self.get_principal_url)

    def get_infit_settings(self) -> str:
        """Return inf-it settings string."""
        raise NotImplementedError(self.get_infit_settings)

    def set_infit_settings(self, settings: Optional[str]) -> None:
        """Set inf-it settings string."""
        raise NotImplementedError(self.get_infit_settings)

    def get_group_membership(self) -> list[str]:
        """Get group membership URLs."""
        raise NotImplementedError(self.get_group_membership)

    def get_calendar_proxy_read_for(self) -> list[str]:
        """List principals for which this one is a read proxy.

        Returns: List of principal hrefs
        """
        raise NotImplementedError(self.get_calendar_proxy_read_for)

    def get_calendar_proxy_write_for(self) -> list[str]:
        """List principals for which this one is a write proxy.

        Returns: List of principal hrefs
        """
        raise NotImplementedError(self.get_calendar_proxy_write_for)

    def get_schedule_inbox_url(self) -> str:
        raise NotImplementedError(self.get_schedule_inbox_url)

    def get_schedule_outbox_url(self) -> str:
        raise NotImplementedError(self.get_schedule_outbox_url)


async def get_property_from_name(
    href: str, resource: Resource, properties, name: str, environ
):
    """Get a single property on a resource.

    Args:
      href: Resource href
      resource: Resource object
      properties: Dictionary of properties
      environ: WSGI environ dict
      name: name of property to resolve
    Returns: PropStatus items
    """
    return await get_property_from_element(
        href, resource, properties, environ, ET.Element(name)
    )


async def get_property_from_element(
    href: str,
    resource: Resource,
    properties: dict[str, Property],
    environ,
    requested: ET.Element,
) -> PropStatus:
    """Get a single property on a resource.

    Args:
      href: Resource href
      resource: Resource object
      properties: Dictionary of properties
      environ: WSGI environ dict
      requested: Requested element
    Returns: PropStatus items
    """
    responsedescription = None
    ret = ET.Element(requested.tag)
    try:
        prop = properties[requested.tag]
    except KeyError:
        statuscode = "404 Not Found"
        logging.warning(
            "Client requested unknown property %s on %s (%r)",
            requested.tag,
            href,
            resource.resource_types,
        )
    else:
        try:
            if not prop.supported_on(resource):
                raise KeyError
            if hasattr(prop, "get_value_ext"):
                await prop.get_value_ext(  # type: ignore
                    href, resource, ret, environ, requested
                )
            else:
                await prop.get_value(href, resource, ret, environ)
        except KeyError:
            statuscode = "404 Not Found"
        except NotImplementedError:
            logging.exception(
                "Not implemented while getting %s for %r",
                requested.tag,
                resource,
            )
            statuscode = "501 Not Implemented"
        else:
            statuscode = "200 OK"
    return PropStatus(statuscode, responsedescription, ret)


async def get_properties(
    href: str,
    resource: Resource,
    properties: dict[str, Property],
    environ,
    requested: ET.Element,
) -> AsyncIterable[PropStatus]:
    """Get a set of properties.

    Args:
      href: Resource Href
      resource: Resource object
      properties: Dictionary of properties
      requested: XML {DAV:}prop element with properties to look up
      environ: WSGI environ dict
    Returns: Iterator over PropStatus items
    """
    for propreq in list(requested):
        yield await get_property_from_element(
            href, resource, properties, environ, propreq
        )


async def get_property_names(
    href: str,
    resource: Resource,
    properties: dict[str, Property],
    environ,
    requested: ET.Element,
) -> AsyncIterable[PropStatus]:
    """Get a set of property names.

    Args:
      href: Resource Href
      resource: Resource object
      properties: Dictionary of properties
      environ: WSGI environ dict
      requested: XML {DAV:}prop element with properties to look up
    Returns: Iterator over PropStatus items
    """
    for name, prop in properties.items():
        if await prop.is_set(href, resource, environ):
            yield PropStatus("200 OK", None, ET.Element(name))


async def get_all_properties(
    href: str, resource: Resource, properties: dict[str, Property], environ
) -> AsyncIterable[PropStatus]:
    """Get all properties.

    Args:
      href: Resource Href
      resource: Resource object
      properties: Dictionary of properties
      requested: XML {DAV:}prop element with properties to look up
      environ: WSGI environ dict
    Returns: Iterator over PropStatus items
    """
    for name in properties:
        ps = await get_property_from_name(href, resource, properties, name, environ)
        if ps.statuscode == "200 OK":
            yield ps


def ensure_trailing_slash(href: str) -> str:
    """Ensure that a href has a trailing slash.

    Useful for collection hrefs, e.g. when used with urljoin.

    Args:
      href: href to possibly add slash to
    Returns: href with trailing slash
    """
    if href.endswith("/"):
        return href
    return href + "/"


async def traverse_resource(
    base_resource: Resource,
    base_href: str,
    depth: str,
    members: Optional[Callable[[Collection], Iterable[tuple[str, Resource]]]] = None,
) -> AsyncIterable[tuple[str, Resource]]:
    """Traverse a resource.

    Args:
      base_resource: Resource to traverse from
      base_href: href for base resource
      depth: Depth ("0", "1", "infinity")
      members: Function to use to get members of each
        collection.
    Returns: Iterator over (URL, Resource) tuples
    """
    if members is None:

        def members_fn(c):
            return c.members()

    else:
        members_fn = members
    todo = collections.deque([(base_href, base_resource, depth)])
    while todo:
        (href, resource, depth) = todo.popleft()
        if COLLECTION_RESOURCE_TYPE in resource.resource_types:
            # caldavzap/carddavmate require this
            # https://tools.ietf.org/html/rfc4918#section-5.2
            # mentions that a trailing slash *SHOULD* be added for
            # collections.
            href = ensure_trailing_slash(href)
        yield (href, resource)
        if depth == "0":
            continue
        elif depth == "1":
            nextdepth = "0"
        elif depth == "infinity":
            nextdepth = "infinity"
        else:
            raise AssertionError(f"invalid depth {depth!r}")
        if COLLECTION_RESOURCE_TYPE in resource.resource_types:
            for child_name, child_resource in members_fn(resource):
                child_href = urllib.parse.urljoin(href, child_name)
                todo.append((child_href, child_resource, nextdepth))


class Reporter:
    """Implementation for DAV REPORT requests."""

    name: str

    resource_type: Optional[Union[str, tuple]] = None

    def supported_on(self, resource: Resource) -> bool:
        """Check if this reporter is available for the specified resource.

        Args:
          resource: Resource to check for
        Returns: boolean indicating whether this reporter is available
        """
        if self.resource_type is None:
            return True
        if isinstance(self.resource_type, tuple):
            return any(rs in resource.resource_types for rs in self.resource_type)
        return self.resource_type in resource.resource_types

    async def report(
        self,
        environ: dict[str, str],
        request_body: ET.Element,
        resources_by_hrefs: Callable[[Iterable[str]], Iterable[tuple[str, Resource]]],
        properties: dict[str, Property],
        href: str,
        resource: Resource,
        depth: str,
        strict: bool,
    ) -> Status:
        """Send a report.

        Args:
          environ: wsgi environ
          request_body: XML Element for request body
          resources_by_hrefs: Function for retrieving resource by HREF
          properties: Dictionary mapping names to DAVProperty instances
          href: Base resource href
          resource: Resource to start from
          depth: Depth ("0", "1", ...)
          strict:
        Returns: a response
        """
        raise NotImplementedError(self.report)


def create_href(href: str, base_href: Optional[str] = None) -> ET.Element:
    parsed_url = urllib.parse.urlparse(href)
    if "//" in parsed_url.path:
        logging.warning("invalidly formatted href: %s", href)
    et = ET.Element("{DAV:}href")
    if base_href is not None:
        href = urllib.parse.urljoin(ensure_trailing_slash(base_href), href)
    et.text = urllib.parse.quote(href)
    return et


def read_href_element(et: ET.Element) -> Optional[str]:
    if et.text is None:
        return None
    el = urllib.parse.unquote(et.text)
    parsed_url = urllib.parse.urlsplit(el)
    # TODO(jelmer): Check that the hostname matches the local hostname?
    return parsed_url.path


class ExpandPropertyReporter(Reporter):
    """A expand-property reporter.

    See https://tools.ietf.org/html/rfc3253, section 3.8
    """

    name = "{DAV:}expand-property"

    async def _populate(
        self,
        prop_list: ET.Element,
        resources_by_hrefs: Callable[[Iterable[str]], list[tuple[str, Resource]]],
        properties: dict[str, Property],
        href: str,
        resource: Resource,
        environ,
        strict,
    ) -> AsyncIterable[Status]:
        """Expand properties for a resource.

        Args:
          prop_list: DAV:property elements to retrieve and expand
          resources_by_hrefs: Resolve resource by HREF
          properties: Available properties
          href: href for current resource
          resource: current resource
          environ: WSGI environ dict
        Returns: Status object
        """
        ret = []
        for prop in prop_list:
            prop_name = prop.get("name")
            if prop_name is None:
                nonfatal_bad_request(f"Tag {prop.tag} without name attribute", strict)
                continue
            # FIXME: Resolve prop_name on resource
            propstat = await get_property_from_name(
                href, resource, properties, prop_name, environ
            )
            new_prop = ET.Element(propstat.prop.tag)
            child_hrefs = filter(
                None,
                [
                    read_href_element(prop_child)
                    for prop_child in propstat.prop
                    if prop_child.tag == "{DAV:}href"
                ],
            )
            child_resources = resources_by_hrefs(child_hrefs)
            for prop_child in propstat.prop:
                if prop_child.tag != "{DAV:}href":
                    new_prop.append(prop_child)
                else:
                    child_href = read_href_element(prop_child)
                    if child_href is None:
                        nonfatal_bad_request(
                            f"Tag {prop_child.tag} without valid href", strict
                        )
                        continue
                    child_resource = dict(child_resources).get(child_href)
                    if child_resource is None:
                        # FIXME: What to do if the referenced href is invalid?
                        # For now, let's just keep the unresolved href around
                        new_prop.append(prop_child)
                    else:
                        async for response in self._populate(
                            prop,
                            resources_by_hrefs,
                            properties,
                            child_href,
                            child_resource,
                            environ,
                            strict,
                        ):
                            new_prop.append(response.aselement())
            propstat = PropStatus(
                propstat.statuscode,
                propstat.responsedescription,
                prop=new_prop,
            )
            ret.append(propstat)
        yield Status(href, "200 OK", propstat=ret)

    @multistatus
    async def report(
        self,
        environ,
        request_body,
        resources_by_hrefs,
        properties,
        href,
        resource,
        depth,
        strict,
    ):
        async for resp in self._populate(
            request_body,
            resources_by_hrefs,
            properties,
            href,
            resource,
            environ,
            strict,
        ):
            yield resp


class SupportedLockProperty(Property):
    """supportedlock property.

    See rfc4918, section 15.10.
    """

    name = "{DAV:}supportedlock"
    resource_type = None
    live = True

    async def get_value(self, href, resource, el, environ):
        for lockscope, locktype in resource.get_supported_locks():
            entry = ET.SubElement(el, "{DAV:}lockentry")
            scope_el = ET.SubElement(entry, "{DAV:}lockscope")
            ET.SubElement(scope_el, lockscope)
            type_el = ET.SubElement(entry, "{DAV:}locktype")
            ET.SubElement(type_el, locktype)


class LockDiscoveryProperty(Property):
    """lockdiscovery property.

    See rfc4918, section 15.8
    """

    name = "{DAV:}lockdiscovery"
    resource_type = None
    live = True

    async def get_value(self, href, resource, el, environ):
        for activelock in resource.get_active_locks():
            entry = ET.SubElement(el, "{DAV:}activelock")
            type_el = ET.SubElement(entry, "{DAV:}locktype")
            ET.SubElement(type_el, activelock.locktype)
            scope_el = ET.SubElement(entry, "{DAV:}lockscope")
            ET.SubElement(scope_el, activelock.lockscope)
            ET.SubElement(entry, "{DAV:}depth").text = str(activelock.depth)
            if activelock.owner:
                ET.SubElement(entry, "{DAV:}owner").text = activelock.owner
            if activelock.timeout:
                ET.SubElement(entry, "{DAV:}timeout").text = activelock.timeout
            if activelock.locktoken:
                locktoken_el = ET.SubElement(entry, "{DAV:}locktoken")
                locktoken_el.append(create_href(activelock.locktoken))
            if activelock.lockroot:
                lockroot_el = ET.SubElement(entry, "{DAV:}lockroot")
                lockroot_el.append(create_href(activelock.lockroot))


class CommentProperty(Property):
    """comment property.

    See RFC3253, section 3.1.1
    """

    name = "{DAV:}comment"
    live = False
    in_allprops = False

    async def get_value(self, href, resource, el, environ):
        el.text = resource.get_comment()

    async def set_value(self, href, resource, el):
        resource.set_comment(el.text)


class Backend:
    """WebDAV backend."""

    def create_collection(self, relpath):
        """Create a collection with the specified relpath.

        Args:
          relpath: Collection path
        """
        raise NotImplementedError(self.create_collection)

    def get_resource(self, relpath: str) -> Optional[Resource]:
        raise NotImplementedError(self.get_resource)

    def get_resources(self, relpaths) -> Iterator[tuple[str, Optional[Resource]]]:
        for relpath in relpaths:
            yield relpath, self.get_resource(relpath)


def href_to_path(environ, href) -> Optional[str]:
    script_name = environ["SCRIPT_NAME"].rstrip("/")
    if not href or not href.startswith(script_name):
        return None
    else:
        path = href[len(script_name) :]
        if not path.startswith("/"):
            path = "/" + path
        return path


def _get_resources_by_hrefs(
    backend, environ, hrefs
) -> Iterator[tuple[str, Optional[Resource]]]:
    """Retrieve multiple resources by href.

    Args:
      backend: backend from which to retrieve resources
      environ: Environment dictionary
      hrefs: List of hrefs to resolve
    Returns: iterator over (href, resource) tuples
    """
    paths: dict[str, str] = {}
    for href in hrefs:
        path = href_to_path(environ, href)
        if path is not None:
            paths[path] = href
        else:
            yield (href, None)

    for relpath, resource in backend.get_resources(paths):
        href = paths[relpath]
        yield (href, resource)


def _send_xml_response(status, et, out_encoding):
    body_type = f'text/xml; charset="{out_encoding}"'
    if os.environ.get("XANDIKOS_DUMP_DAV_XML"):
        print("OUT: " + ET.tostring(et).decode("utf-8"))
    body = ET.tostringlist(et, encoding=out_encoding)
    return Response(
        status=status,
        body=body,
        headers={
            "Content-Type": body_type,
            "Content-Length": str(sum(map(len, body))),
        },
    )


def _send_dav_responses(responses, out_encoding):
    if isinstance(responses, Status):
        try:
            (body, body_type) = responses.get_single_body(out_encoding)
        except NeedsMultiStatus:
            responses = [responses]
        else:
            return Response(
                status=responses.status,
                headers={
                    "Content-Type": body_type,
                    "Content-Length": str(sum(map(len, body))),
                },
                body=body,
            )
    ret = ET.Element("{DAV:}multistatus")
    for response in responses:
        ret.append(response.aselement())
    return _send_xml_response("207 Multi-Status", ret, out_encoding)


def _send_simple_dav_error(request, statuscode, error, description):
    status = Status(
        request.url, statuscode, error=error, responsedescription=description
    )
    return _send_dav_responses(status, DEFAULT_ENCODING)


def _send_not_found(request):
    body = [b"Path " + request.path.encode(DEFAULT_ENCODING) + b" not found."]
    return Response(body=body, status=404, reason="Not Found")


def _send_method_not_allowed(allowed_methods):
    return Response(
        status=405,
        reason="Method Not Allowed",
        headers={"Allow": ", ".join(allowed_methods)},
    )


async def apply_modify_prop(el, href, resource, properties):
    """Apply property set/remove operations.

    Returns:
      el: set element to apply.
      href: Resource href
      resource: Resource to apply property modifications on
      properties: Known properties
    Returns: PropStatus objects
    """
    if el.tag not in ("{DAV:}set", "{DAV:}remove"):
        # callers should check tag
        raise AssertionError
    try:
        [requested] = el
    except IndexError as exc:
        raise BadRequestError(
            "Received more than one element in {DAV:}set element."
        ) from exc
    if requested.tag != "{DAV:}prop":
        raise BadRequestError("Expected prop tag, got " + requested.tag)
    for propel in requested:
        try:
            handler = properties[propel.tag]
        except KeyError:
            logging.warning(
                "client attempted to modify unknown property %r on %r",
                propel.tag,
                href,
            )
            yield PropStatus("404 Not Found", None, ET.Element(propel.tag))
        else:
            if el.tag == "{DAV:}remove":
                newval = None
            elif el.tag == "{DAV:}set":
                newval = propel
            else:
                raise AssertionError
            if not handler.supported_on(resource):
                statuscode = "404 Not Found"
            else:
                try:
                    await handler.set_value(href, resource, newval)
                except NotImplementedError:
                    # TODO(jelmer): Signal
                    # {DAV:}cannot-modify-protected-property error
                    statuscode = "409 Conflict"
                else:
                    statuscode = "200 OK"
            yield PropStatus(statuscode, None, ET.Element(propel.tag))


async def _readBody(request):
    return [await request.content.read()]


async def _readXmlBody(
    request, expected_tag: Optional[str] = None, strict: bool = True
):
    content_type = request.content_type
    base_content_type, params = parse_type(content_type)
    if strict and base_content_type not in ("text/xml", "application/xml"):
        raise UnsupportedMediaType(content_type)
    body = b"".join(await _readBody(request))
    if os.environ.get("XANDIKOS_DUMP_DAV_XML"):
        print("IN: " + body.decode("utf-8"))
    try:
        et = xmlparse(body)
    except ET.ParseError as exc:
        raise BadRequestError("Unable to parse body.") from exc
    if expected_tag is not None and et.tag != expected_tag:
        raise BadRequestError(f"Expected {expected_tag} tag, got {et.tag}")
    return et


class Method:
    @property
    def name(self):
        return type(self).__name__.upper()[:-6]

    async def handle(self, request, environ, app):
        raise NotImplementedError(self.handle)

    def allow(self, request):
        """Is this method allowed considering the specified request?"""
        return True


class DeleteMethod(Method):
    async def handle(self, request, environ, app):
        unused_href, path, r = app._get_resource_from_environ(request, environ)
        if r is None:
            return _send_not_found(request)
        container_path, item_name = posixpath.split(path.rstrip("/"))
        pr = app.backend.get_resource(container_path)
        if pr is None:
            return _send_not_found(request)
        current_etag = await r.get_etag()
        if_match = request.headers.get("If-Match", None)
        if if_match is not None and not etag_matches(if_match, current_etag):
            return Response(status=412, reason="Precondition Failed")
        pr.delete_member(item_name, current_etag)
        return Response(status=204, reason="No Content")


class PostMethod(Method):
    async def handle(self, request, environ, app):
        # see RFC5995
        new_contents = await _readBody(request)
        unused_href, path, r = app._get_resource_from_environ(request, environ)
        if r is None:
            return _send_not_found(request)
        if COLLECTION_RESOURCE_TYPE not in r.resource_types:
            return _send_method_not_allowed(app._get_allowed_methods(request))
        content_type, params = parse_type(request.content_type)
        try:
            (name, etag) = await r.create_member(None, new_contents, content_type)
        except PreconditionFailure as e:
            return _send_simple_dav_error(
                request,
                "412 Precondition Failed",
                error=ET.Element(e.precondition),
                description=e.description,
            )
        except InsufficientStorage:
            return Response(status=507, reason="Insufficient Storage")
        except ResourceLocked:
            return Response(status=423, reason="Resource Locked")
        href = environ["SCRIPT_NAME"] + urllib.parse.urljoin(
            ensure_trailing_slash(path), urllib.parse.quote(name)
        )
        return Response(headers={"Location": href})


class PutMethod(Method):
    async def handle(self, request, environ, app):
        new_contents = await _readBody(request)
        unused_href, path, r = app._get_resource_from_environ(request, environ)
        if r is not None:
            current_etag = await r.get_etag()
        else:
            current_etag = None
        if_match = request.headers.get("If-Match", None)
        if if_match is not None and not etag_matches(if_match, current_etag):
            return Response(status="412 Precondition Failed")
        if_none_match = request.headers.get("If-None-Match", None)
        if if_none_match and etag_matches(if_none_match, current_etag):
            return Response(status="412 Precondition Failed")
        if r is not None:
            # Item already exists; update it
            try:
                new_etag = await r.set_body(new_contents, current_etag)
            except ResourceLocked:
                return Response(status=423, reason="Resource Locked")
            except PreconditionFailure as e:
                return _send_simple_dav_error(
                    request,
                    "412 Precondition Failed",
                    error=ET.Element(e.precondition),
                    description=e.description,
                )
            except NotImplementedError:
                return _send_method_not_allowed(app._get_allowed_methods(request))
            else:
                return Response(status="204 No Content", headers=[("ETag", new_etag)])
        content_type = request.content_type
        container_path, name = posixpath.split(path)
        r = app.backend.get_resource(container_path)
        if r is None:
            return _send_not_found(request)
        if COLLECTION_RESOURCE_TYPE not in r.resource_types:
            return _send_method_not_allowed(app._get_allowed_methods(request))
        try:
            (new_name, new_etag) = await r.create_member(
                name, new_contents, content_type
            )
        except PreconditionFailure as e:
            return _send_simple_dav_error(
                request,
                "412 Precondition Failed",
                error=ET.Element(e.precondition),
                description=e.description,
            )
        except InsufficientStorage:
            return Response(status=507, reason="Insufficient Storage")
        except ResourceLocked:
            return Response(status=423, reason="Resource Locked")
        return Response(status=201, reason="Created", headers=[("ETag", new_etag)])


class ReportMethod(Method):
    async def handle(self, request, environ, app):
        # See https://tools.ietf.org/html/rfc3253, section 3.6
        base_href, unused_path, r = app._get_resource_from_environ(request, environ)
        if r is None:
            return _send_not_found(request)
        depth = request.headers.get("Depth", "0")
        et = await _readXmlBody(request, None, strict=app.strict)
        try:
            reporter = app.reporters[et.tag]
        except KeyError:
            logging.warning("Client requested unknown REPORT %s", et.tag)
            return _send_simple_dav_error(
                request,
                "403 Forbidden",
                error=ET.Element("{DAV:}supported-report"),
                description=f"Unknown report {et.tag}.",
            )
        if not reporter.supported_on(r):
            return _send_simple_dav_error(
                request,
                "403 Forbidden",
                error=ET.Element("{DAV:}supported-report"),
                description=f"Report {et.tag} not supported on resource.",
            )
        try:
            return await reporter.report(
                environ,
                et,
                functools.partial(_get_resources_by_hrefs, app.backend, environ),
                app.properties,
                base_href,
                r,
                depth,
                app.strict,
            )
        except PreconditionFailure as e:
            return _send_simple_dav_error(
                request,
                "412 Precondition Failed",
                error=ET.Element(e.precondition),
                description=e.description,
            )


class PropfindMethod(Method):
    @multistatus
    async def handle(self, request, environ, app):
        base_href, unused_path, base_resource = app._get_resource_from_environ(
            request, environ
        )
        if base_resource is None:
            yield Status(request.url, "404 Not Found")
            return
        # Default depth is infinity, per RFC2518
        depth = request.headers.get("Depth", "infinity")
        if not request.can_read_body:
            requested = None
        else:
            et = await _readXmlBody(request, "{DAV:}propfind", strict=app.strict)
            try:
                [requested] = et
            except ValueError as exc:
                raise BadRequestError(
                    "Received more than one element in propfind."
                ) from exc
        async for href, resource in traverse_resource(base_resource, base_href, depth):
            propstat = []
            if requested is None or requested.tag == "{DAV:}allprop":
                propstat = get_all_properties(href, resource, app.properties, environ)
            elif requested.tag == "{DAV:}prop":
                propstat = get_properties(
                    href, resource, app.properties, environ, requested
                )
            elif requested.tag == "{DAV:}propname":
                propstat = get_property_names(
                    href, resource, app.properties, environ, requested
                )
            else:
                nonfatal_bad_request(
                    "Expected prop/allprop/propname tag, got " + requested.tag,
                    app.strict,
                )
                continue
            yield Status(href, "200 OK", propstat=[s async for s in propstat])
        # By my reading of the WebDAV RFC, it should be legal to return
        # '200 OK' here if Depth=0, but the RFC is not super clear and
        # some clients don't seem to like it and prefer a 207 instead.


class ProppatchMethod(Method):
    @multistatus
    async def handle(self, request, environ, app):
        href, unused_path, resource = app._get_resource_from_environ(request, environ)
        if resource is None:
            yield Status(request.url, "404 Not Found")
            return
        et = await _readXmlBody(request, "{DAV:}propertyupdate", strict=app.strict)
        propstat = []
        for el in et:
            if el.tag not in ("{DAV:}set", "{DAV:}remove"):
                nonfatal_bad_request(
                    f"Unknown tag {el.tag} in propertyupdate", app.strict
                )
                continue
            propstat.extend(
                [
                    ps
                    async for ps in apply_modify_prop(
                        el, href, resource, app.properties
                    )
                ]
            )
        yield Status(request.url, propstat=propstat)


class MkcolMethod(Method):
    async def handle(self, request, environ, app):
        content_type = request.content_type
        base_content_type, params = parse_type(content_type)
        if base_content_type not in (
            "text/plain",
            "text/xml",
            "application/xml",
            None,
            "application/octet-stream",
        ):
            raise UnsupportedMediaType(base_content_type)
        href, path, resource = app._get_resource_from_environ(request, environ)
        if resource is not None:
            return _send_method_not_allowed(app._get_allowed_methods(request))
        try:
            resource = app.backend.create_collection(path)
        except FileNotFoundError:
            return Response(status=409, reason="Conflict")
        if base_content_type in ("text/xml", "application/xml"):
            # Extended MKCOL (RFC5689)
            et = await _readXmlBody(request, "{DAV:}mkcol", strict=app.strict)
            propstat = []
            for el in et:
                if el.tag != "{DAV:}set":
                    nonfatal_bad_request(f"Unknown tag {el.tag} in mkcol", app.strict)
                    continue
                propstat.extend(
                    [
                        ps
                        async for ps in apply_modify_prop(
                            el, href, resource, app.properties
                        )
                    ]
                )
            ret = ET.Element("{DAV:}mkcol-response")
            for propstat_el in propstat_as_xml(propstat):
                ret.append(propstat_el)
            return _send_xml_response("201 Created", ret, DEFAULT_ENCODING)
        else:
            return Response(status=201, reason="Created")


class OptionsMethod(Method):
    async def handle(self, request, environ, app):
        headers = []
        if request.raw_path != "*":
            unused_href, unused_path, r = app._get_resource_from_environ(
                request, environ
            )
            if r is None:
                return _send_not_found(request)
            dav_features = app._get_dav_features(r)
            headers.append(("DAV", ", ".join(dav_features)))
            allowed_methods = app._get_allowed_methods(request)
            headers.append(("Allow", ", ".join(allowed_methods)))

        # RFC7231 requires that if there is no response body,
        # Content-Length: 0 must be sent. This implies that there is
        # content (albeit empty), and thus a 204 is not a valid reply.
        # Thunderbird also fails if a 204 is sent rather than a 200.
        return Response(
            status=200,
            reason="OK",
            headers=headers + [("Content-Length", "0")],
        )


class HeadMethod(Method):
    async def handle(self, request, environ, app):
        return await _do_get(request, environ, app, send_body=False)


class GetMethod(Method):
    async def handle(self, request, environ, app):
        return await _do_get(request, environ, app, send_body=True)


async def _do_get(request, environ, app, send_body):
    unused_href, unused_path, r = app._get_resource_from_environ(request, environ)
    if r is None:
        return _send_not_found(request)
    accept_content_types = parse_accept_header(request.headers.get("Accept", "*/*"))
    accept_content_languages = parse_accept_header(
        request.headers.get("Accept-Languages", "*")
    )

    (
        body,
        content_length,
        current_etag,
        content_type,
        content_languages,
    ) = await r.render(request.path, accept_content_types, accept_content_languages)

    if_none_match = request.headers.get("If-None-Match", None)
    if (
        if_none_match
        and current_etag is not None
        and etag_matches(if_none_match, current_etag)
    ):
        return Response(status="304 Not Modified")
    headers = [
        ("Content-Length", str(content_length)),
    ]
    if current_etag is not None:
        headers.append(("ETag", current_etag))
    if content_type is not None:
        headers.append(("Content-Type", content_type))
    try:
        last_modified = r.get_last_modified()
    except KeyError:
        pass
    else:
        headers.append(("Last-Modified", last_modified))
    if content_languages is not None:
        headers.append(("Content-Language", ", ".join(content_languages)))
    if send_body:
        return Response(body=body, status=200, reason="OK", headers=headers)
    else:
        return Response(status=200, reason="OK", headers=headers)


class WSGIRequest:
    """Request object for wsgi requests (with environ)."""

    def __init__(self, environ) -> None:
        self._environ = environ
        self.method = environ["REQUEST_METHOD"]
        self.raw_path = environ["SCRIPT_NAME"] + environ["PATH_INFO"]
        self.path = environ["SCRIPT_NAME"] + path_from_environ(environ, "PATH_INFO")
        self.content_type = environ.get("CONTENT_TYPE", "application/octet-stream")
        try:
            self.content_length: Optional[int] = int(environ["CONTENT_LENGTH"])
        except (KeyError, ValueError):
            self.content_length = None
        from multidict import CIMultiDict

        self.headers = CIMultiDict(
            [(k[5:], v) for k, v in environ.items() if k.startswith("HTTP_")]
        )
        self.url = request_uri(environ)

        class StreamWrapper:
            def __init__(self, stream) -> None:
                self._stream = stream

            async def read(self, size=None):
                if size is None:
                    return self._stream.read()
                else:
                    return self._stream.read(size)

        self.content = StreamWrapper(self._environ["wsgi.input"])
        self.match_info = {"path_info": environ["PATH_INFO"]}

    @property
    def can_read_body(self):
        return (
            "CONTENT_TYPE" in self._environ
            or self._environ.get("CONTENT_LENGTH") != "0"
        )

    async def read(self):
        return self._environ["wsgi.input"].read()


class WebDAVApp:
    """A wsgi App that provides a WebDAV server.

    A concrete implementation should provide an implementation of the
    lookup_resource function that can map a path to a Resource object
    (returning None for nonexistent objects).
    """

    def __init__(self, backend, strict=True) -> None:
        self.backend = backend
        self.properties: dict[str, type[Property]] = {}
        self.reporters: dict[str, type[Reporter]] = {}
        self.methods: dict[str, type[Method]] = {}
        self.strict = strict
        self.register_methods(
            [
                DeleteMethod(),
                PostMethod(),
                PutMethod(),
                ReportMethod(),
                PropfindMethod(),
                ProppatchMethod(),
                MkcolMethod(),
                OptionsMethod(),
                GetMethod(),
                HeadMethod(),
            ]
        )

    def _get_resource_from_environ(self, request, environ):
        path_info = request.match_info["path_info"]
        if not path_info.startswith("/"):
            path_info = "/" + path_info
        r = self.backend.get_resource(path_info)
        return (request.path, path_info, r)

    def register_properties(self, properties):
        for p in properties:
            self.properties[p.name] = p

    def register_reporters(self, reporters):
        for r in reporters:
            self.reporters[r.name] = r

    def register_methods(self, methods):
        for m in methods:
            self.methods[m.name] = m

    def _get_dav_features(self, resource):
        # TODO(jelmer): Support access-control
        return [
            "1",
            "2",
            "3",
            "calendar-access",
            "calendar-auto-scheduling",
            "addressbook",
            "extended-mkcol",
            "add-member",
            "sync-collection",
            "quota",
        ]

    def _get_allowed_methods(self, request):
        """List of supported methods on this endpoint."""
        ret = []
        for name in sorted(self.methods.keys()):
            if self.methods[name].allow(request):
                ret.append(name)
        return ret

    async def _handle_request(self, request, environ, start_response=None):
        try:
            do = self.methods[request.method]
        except KeyError:
            return _send_method_not_allowed(self._get_allowed_methods(request))
        try:
            return await do.handle(request, environ, self)
        except BadRequestError as e:
            logging.debug("Bad request: %s", e.message)
            return Response(
                status="400 Bad Request",
                body=[e.message.encode(DEFAULT_ENCODING)],
            )
        except NotAcceptableError as e:
            return Response(
                status="406 Not Acceptable",
                body=[str(e).encode(DEFAULT_ENCODING)],
            )
        except UnsupportedMediaType as e:
            return Response(
                status="415 Unsupported Media Type",
                body=[
                    f"Unsupported media type {e.content_type!r}".encode(
                        DEFAULT_ENCODING
                    )
                ],
            )
        except UnauthorizedError:
            return Response(
                status="401 Unauthorized",
                body=[("Please login.".encode(DEFAULT_ENCODING))],
            )

    def handle_wsgi_request(self, environ, start_response):
        if "SCRIPT_NAME" not in environ:
            logging.debug('SCRIPT_NAME not set; assuming "".')
            environ["SCRIPT_NAME"] = ""
        request = WSGIRequest(environ)
        environ = {"SCRIPT_NAME": environ["SCRIPT_NAME"], "ORIGINAL_ENVIRON": environ}
        try:
            loop = asyncio.get_event_loop()
        except RuntimeError:
            loop = asyncio.new_event_loop()
            asyncio.set_event_loop(loop)
        response = loop.run_until_complete(
            self._handle_request(request, environ, start_response)
        )
        return (
            response.for_wsgi(start_response)
            if isinstance(response, Response)
            else response
        )

    async def aiohttp_handler(self, request, route_prefix="/"):
        environ = {"SCRIPT_NAME": route_prefix}
        response = await self._handle_request(request, environ)
        return response.for_aiohttp()

    # Backwards compatibility
    __call__ = handle_wsgi_request<|MERGE_RESOLUTION|>--- conflicted
+++ resolved
@@ -153,27 +153,6 @@
     """Resource locked."""
 
 
-<<<<<<< HEAD
-=======
-def etag_matches(condition, actual_etag):
-    """Check if an etag matches an If-Matches condition.
-
-    Args:
-      condition: Condition (e.g. '*', '"foo"' or '"foo", "bar"'
-      actual_etag: ETag to compare to. None nonexistent
-    Returns: bool indicating whether condition matches
-    """
-    if actual_etag is None and condition:
-        return False
-    for etag in condition.split(","):
-        if etag.strip(" ") == "*":
-            return True
-        if etag.strip(" ") == actual_etag:
-            return True
-    return False
-
-
->>>>>>> 7d42f9ab
 class NeedsMultiStatus(Exception):
     """Raised when a response needs multi-status (e.g. for propstat)."""
 
