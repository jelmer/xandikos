# Xandikos
# Copyright (C) 2016-2017 Jelmer Vernooij <jelmer@jelmer.uk>
#
# This program is free software; you can redistribute it and/or
# modify it under the terms of the GNU General Public License
# as published by the Free Software Foundation; version 3
# of the License or (at your option) any later version of
# the License.
#
# This program is distributed in the hope that it will be useful,
# but WITHOUT ANY WARRANTY; without even the implied warranty of
# MERCHANTABILITY or FITNESS FOR A PARTICULAR PURPOSE.  See the
# GNU General Public License for more details.
#
# You should have received a copy of the GNU General Public License
# along with this program; if not, write to the Free Software
# Foundation, Inc., 51 Franklin Street, Fifth Floor, Boston,
# MA  02110-1301, USA.

"""Abstract WebDAV server implementation..

This module contains an abstract WebDAV server. All caldav/carddav specific
functionality should live in xandikos.caldav/xandikos.carddav respectively.
"""

# TODO(jelmer): Add authorization support

import collections
import fnmatch
import logging
import posixpath
import urllib.parse
from wsgiref.util import request_uri

from defusedxml.ElementTree import fromstring as xmlparse
# Hmm, defusedxml doesn't have XML generation functions? :(
from xml.etree import ElementTree as ET

DEFAULT_ENCODING = 'utf-8'
COLLECTION_RESOURCE_TYPE = '{DAV:}collection'
PRINCIPAL_RESOURCE_TYPE = '{DAV:}principal'


PropStatus = collections.namedtuple(
    'PropStatus', ['statuscode', 'responsedescription', 'prop'])


class BadRequestError(Exception):
    """Base class for bad request errors."""

    def __init__(self, message):
        super(Exception, self).__init__(message)
        self.message = message


class NotAcceptableError(Exception):
    """Base class for not acceptable errors."""

    def __init__(self, available_content_types, acceptable_content_types):
        super(Exception, self).__init__(
            "Unable to convert from content types %r to one of %r" % (
                available_content_types, acceptable_content_types))
        self.available_content_types = available_content_types
        self.acceptable_content_types = acceptable_content_types


def pick_content_types(accepted_content_types, available_content_types):
    """Pick best content types for a client.

    :param accepted_content_types: Accept variable (as name, params tuples)
    :raise NotAcceptableError: If there are no overlapping content types
    """
    available_content_types = set(available_content_types)
    acceptable_by_q = {}
    for ct, params in accepted_content_types:
        acceptable_by_q.setdefault(float(params.get('q', '1')), []).append(ct)
    if 0 in acceptable_by_q:
        # Items with q=0 are not acceptable
        for pat in acceptable_by_q[0]:
            available_content_types -= set(fnmatch.filter(
                available_content_types, pat))
        del acceptable_by_q[0]
    for q, pats in sorted(acceptable_by_q.items(), reverse=True):
        ret = []
        for pat in pats:
            ret.extend(fnmatch.filter(available_content_types, pat))
        if ret:
            return ret
    raise NotAcceptableError(
        available_content_types, accepted_content_types)


def parse_accept_header(accept):
    """Parse a HTTP Accept or Accept-Language header.

    :param accept: Accept header contents
    :return: List of (content_type, params) tuples
    """
    ret = []
    for part in accept.split(','):
        part = part.strip()
        if not part:
            continue
        params = {}
        try:
            (ct, rest) = part.split(';', 1)
        except ValueError:
            ct = part
        else:
            for param in rest.split(';'):
                (key, val) = param.split('=')
                params[key.strip()] = val.strip()
        ret.append((ct, params))
    return ret


class PreconditionFailure(Exception):
    """A precondition failed."""

    def __init__(self, precondition, description):
        self.precondition = precondition
        self.description = description


def etag_matches(condition, actual_etag):
    """Check if an etag matches an If-Matches condition.

    :param condition: Condition (e.g. '*', '"foo"' or '"foo", "bar"'
    :param actual_etag: ETag to compare to. None nonexistant
    :return: bool indicating whether condition matches
    """
    if actual_etag is None and condition:
        return False
    for etag in condition.split(','):
        if etag.strip(' ') == '*':
            return True
        if etag.strip(' ') == actual_etag:
            return True
    else:
        return False


class NeedsMultiStatus(Exception):
    """Raised when a response needs multi-status (e.g. for propstat)."""


def propstat_by_status(propstat):
    """Sort a list of propstatus objects by HTTP status.

    :param propstat: List of PropStatus objects:
    :return: dictionary mapping HTTP status code to list of PropStatus objects
    """
    bystatus = {}
    for propstat in propstat:
        (bystatus
         .setdefault((propstat.statuscode, propstat.responsedescription), [])
         .append(propstat.prop))
    return bystatus


def propstat_as_xml(propstat):
    bystatus = propstat_by_status(propstat)
    for (status, rd), props in sorted(bystatus.items()):
        propstat = ET.Element('{DAV:}propstat')
        ET.SubElement(propstat, '{DAV:}status').text = 'HTTP/1.1 ' + status
        if rd:
            ET.SubElement(propstat, '{DAV:}responsedescription').text = rd
        propresp = ET.SubElement(propstat, '{DAV:}prop')
        for prop in props:
            propresp.append(prop)
        yield propstat


def path_from_environ(environ, name):
    """Return a path from an environ dict.

    Will re-decode using a different encoding as necessary.
    """
    # Re-decode using DEFAULT_ENCODING. PEP-3333 says that
    # everything will be decoded using iso-8859-1.
    # See also https://bugs.python.org/issue16679
    path = environ[name].encode('iso-8859-1').decode(DEFAULT_ENCODING)
    return posixpath.normpath(path)


class Status(object):
    """A DAV response that can be used in multi-status."""

    def __init__(self, href, status=None, error=None, responsedescription=None,
                 propstat=None):
        self.href = href
        self.status = status
        self.error = error
        self.propstat = propstat
        self.responsedescription = responsedescription

    def __repr__(self):
        return "<%s(%r, %r, %r)>" % (
            type(self).__name__,
            self.href, self.status, self.responsedescription
        )

    def get_single_body(self, encoding):
        if self.propstat and len(propstat_by_status(self.propstat)) > 1:
            raise NeedsMultiStatus()
        if self.propstat:
            [ret] = list(propstat_as_xml(self.propstat))
            body = ET.tostringlist(ret, encoding)
            return body, ('text/xml; encoding="%s"' % encoding)
        else:
            body = self.responsedescription or ''
            return body, ('text/plain; encoding="%s"' % encoding)

    def aselement(self):
        ret = ET.Element('{DAV:}response')
        ret.append(create_href(self.href))
        if self.status:
            ET.SubElement(ret, '{DAV:}status').text = 'HTTP/1.1 ' + self.status
        if self.error:
            ET.SubElement(ret, '{DAV:}error').append(self.error)
        if self.responsedescription:
            ET.SubElement(ret, '{DAV:}responsedescription').text = \
                self.responsedescription
        if self.propstat is not None:
            for ps in propstat_as_xml(self.propstat):
                ret.append(ps)
        return ret


def multistatus(req_fn):

    def wrapper(self, environ, start_response, *args, **kwargs):
        responses = req_fn(self, environ, *args, **kwargs)
        return _send_dav_responses(start_response, responses, DEFAULT_ENCODING)

    return wrapper


class Property(object):
    """Handler for listing, retrieving and updating DAV Properties."""

    # Property name (e.g. '{DAV:}resourcetype')
    name = None

    # Whether to include this property in 'allprop' PROPFIND requests.
    # https://tools.ietf.org/html/rfc4918, section 14.2
    in_allprops = True

    # Resource type this property belongs to. If None, get_value()
    # will always be called.
    resource_type = None

    # Whether this property is live (i.e set by the server)
    live = None

    def supported_on(self, resource):
        return (self.resource_type is None or
                self.resource_type in resource.resource_types)

    def is_set(self, href, resource):
        """Check if this property is set on a resource."""
        if not self.supported_on(resource):
            return False
        try:
            self.get_value('/', resource, ET.Element(self.name))
        except KeyError:
            return False
        else:
            return True

    def get_value(self, href, resource, el):
        """Get property with specified name.

        :param href: Resource href
        :param resource: Resource for which to retrieve the property
        :param el: Element to populate
        :raise KeyError: if this property is not present
        """
        raise KeyError(self.name)

    def set_value(self, href, resource, el):
        """Set property.

        :param href: Resource href
        :param resource: Resource to modify
        :param el: Element to get new value from (None to remove property)
        :raise NotImplementedError: to indicate this property can not be set
            (i.e. is protected)
        """
        raise NotImplementedError(self.set_value)


class ResourceTypeProperty(Property):
    """Provides {DAV:}resourcetype."""

    name = '{DAV:}resourcetype'

    resource_type = None

    live = True

    def get_value(self, href, resource, el):
        for rt in resource.resource_types:
            ET.SubElement(el, rt)

    def set_value(self, href, resource, el):
        resource.set_resource_types([e.tag for e in el])


class DisplayNameProperty(Property):
    """Provides {DAV:}displayname.

    https://tools.ietf.org/html/rfc4918, section 5.2
    """

    name = '{DAV:}displayname'
    resource_type = None

    def get_value(self, href, resource, el):
        el.text = resource.get_displayname()

    def set_value(self, href, resource, el):
        resource.set_displayname(el.text)


class GetETagProperty(Property):
    """Provides {DAV:}getetag.

    https://tools.ietf.org/html/rfc4918, section 15.6
    """

    name = '{DAV:}getetag'
    resource_type = None
    live = True

    def get_value(self, href, resource, el):
        el.text = resource.get_etag()


class AddMemberProperty(Property):
    """Provides {DAV:}add-member.

    https://tools.ietf.org/html/rfc5995, section 3.2.1
    """

    name = '{DAV:}add-member'
    resource_type = COLLECTION_RESOURCE_TYPE
    live = True

    def get_value(self, href, resource, el):
        # Support POST against collection URL
        el.append(create_href('.', href))


class GetLastModifiedProperty(Property):
    """Provides {DAV:}getlastmodified.

    https://tools.ietf.org/html/rfc4918, section 15.7
    """

    name = '{DAV:}getlastmodified'
    resource_type = None
    live = True
    in_allprops = True

    def get_value(self, href, resource, el):
        # Use rfc1123 date (section 3.3.1 of RFC2616)
        el.text = resource.get_last_modified().strftime(
            '%a, %d %b %Y %H:%M:%S GMT')


def format_datetime(dt):
    s = "%04d%02d%02dT%02d%02d%02dZ" % (
        dt.year,
        dt.month,
        dt.day,
        dt.hour,
        dt.minute,
        dt.second
    )
    return s.encode('utf-8')


class CreationDateProperty(Property):
    """Provides {DAV:}creationdate.

    https://tools.ietf.org/html/rfc4918, section 23.2
    """

    name = '{DAV:}creationdate'
    resource_type = None
    live = True

    def get_value(self, href, resource, el):
        el.text = format_datetime(resource.get_creationdate())


class GetContentLanguageProperty(Property):
    """Provides {DAV:}getcontentlanguage.

    https://tools.ietf.org/html/rfc4918, section 15.3
    """

    name = '{DAV:}getcontentlanguage'
    resource_type = None

    def get_value(self, href, resource, el):
        el.text = ', '.join(resource.get_content_language())


class GetContentLengthProperty(Property):
    """Provides {DAV:}getcontentlength.

    https://tools.ietf.org/html/rfc4918, section 15.4
    """

    name = '{DAV:}getcontentlength'
    resource_type = None

    def get_value(self, href, resource, el):
        el.text = str(resource.get_content_length())


class GetContentTypeProperty(Property):
    """Provides {DAV:}getcontenttype.

    https://tools.ietf.org/html/rfc4918, section 13.5
    """

    name = '{DAV:}getcontenttype'
    resource_type = None

    def get_value(self, href, resource, el):
        el.text = resource.get_content_type()


class CurrentUserPrincipalProperty(Property):
    """Provides {DAV:}current-user-principal.

    See https://tools.ietf.org/html/rfc5397
    """

    name = '{DAV:}current-user-principal'
    resource_type = None
    in_allprops = False
    live = True

    def __init__(self, current_user_principal):
        super(CurrentUserPrincipalProperty, self).__init__()
        self.current_user_principal = ensure_trailing_slash(
            current_user_principal)

    def get_value(self, href, resource, el):
        """Get property with specified name.

        :param name: A property name.
        """
        el.append(create_href(self.current_user_principal, href))


class PrincipalURLProperty(Property):

    name = '{DAV:}principal-URL'
    resource_type = '{DAV:}principal'
    in_allprops = True
    live = True

    def get_value(self, href, resource, el):
        """Get property with specified name.

        :param name: A property name.
        """
        el.append(create_href(
            ensure_trailing_slash(resource.get_principal_url()), href))


class SupportedReportSetProperty(Property):

    name = '{DAV:}supported-report-set'
    resource_type = '{DAV:}collection'
    in_allprops = False
    live = True

    def __init__(self, reporters):
        self._reporters = reporters

    def get_value(self, href, resource, el):
        for name, reporter in self._reporters.items():
            if reporter.supported_on(resource):
                ET.SubElement(el, name)


class GetCTagProperty(Property):
    """getctag property

    """

    name = None
    resource_type = COLLECTION_RESOURCE_TYPE
    in_allprops = False
    live = True

    def get_value(self, href, resource, el):
        el.text = resource.get_ctag()


class DAVGetCTagProperty(GetCTagProperty):
    """getctag property

    """

    name = '{DAV:}getctag'


class AppleGetCTagProperty(GetCTagProperty):
    """getctag property

    """

    name = '{http://calendarserver.org/ns/}getctag'


LOCK_SCOPE_EXCLUSIVE = '{DAV:}exclusive'
LOCK_SCOPE_SHARED = '{DAV:}shared'
LOCK_TYPE_WRITE = '{DAV:}write'


ActiveLock = collections.namedtuple(
    'ActiveLock',
    ['lockscope', 'locktype', 'depth', 'owner', 'timeout', 'locktoken',
        'lockroot'])


class Resource(object):
    """A WebDAV resource."""

    # A list of resource type names (e.g. '{DAV:}collection')
    resource_types = []

    # TODO(jelmer): Be consistent in using get/set functions vs properties.
    def set_resource_types(self, resource_types):
        """Set the resource types."""
        raise NotImplementedError(self.set_resource_types)

    def get_displayname(self):
        """Get the resource display name."""
        raise KeyError

    def set_displayname(self, displayname):
        """Set the resource display name."""
        raise NotImplementedError(self.set_displayname)

    def get_creationdate(self):
        """Get the resource creation date.

        :return: A datetime object
        """
        raise NotImplementedError(self.get_creationdate)

    def get_supported_locks(self):
        """Get the list of supported locks.

        This should return a list of (lockscope, locktype) tuples.
        Known lockscopes are LOCK_SCOPE_EXCLUSIVE, LOCK_SCOPE_SHARED
        Known locktypes are LOCK_TYPE_WRITE
        """
        raise NotImplementedError(self.get_supported_locks)

    def get_active_locks(self):
        """Return the list of active locks.

        :return: A list of ActiveLock tuples
        """
        raise NotImplementedError(self.get_active_locks)

    def get_content_type(self):
        """Get the content type for the resource.

        This is a mime type like text/plain
        """
        raise NotImplementedError(self.get_content_type)

    def get_owner(self):
        """Get an href identifying the owner of the resource.

        Can be None if owner information is not known.
        """
        raise NotImplementedError(self.get_owner)

    def get_etag(self):
        """Get the etag for this resource.

        Contains the ETag header value (from Section 14.19 of [RFC2616]) as it
        would be returned by a GET without accept headers.
        """
        raise NotImplementedError(self.get_etag)

    def get_body(self):
        """Get resource contents.

        :return: Iterable over bytestrings."""
        raise NotImplementedError(self.get_body)

    def render(self, accepted_content_types, accepted_languages):
        """'Render' this resource in the specified content type.

        The default implementation just checks that the
        resource' content type is acceptable and if so returns
        (get_body(), get_content_type(), get_content_language()).

        :param accepted_content_types: List of accepted content types
        :param accepted_languages: List of accepted languages
        :raise NotAcceptableError: if there is no acceptable content type
        :return: Tuple with (content_body, content_length, etag, content_type,
                 content_language)
        """
        # TODO(jelmer): Check content_language
        content_types = pick_content_types(
            accepted_content_types, [self.get_content_type()])
        assert content_types == [self.get_content_type()]
        body = self.get_body()
        try:
            content_language = self.get_content_language()
        except KeyError:
            content_language = None
        return (body, sum(map(len, body)), self.get_etag(),
                self.get_content_type(), content_language)

    def get_content_length(self):
        """Get content length.

        :return: Length of this objects content.
        """
        return sum(map(len, self.get_body()))

    def get_content_language(self):
        """Get content language.

        :return: Language, as used in HTTP Accept-Language
        """
        raise NotImplementedError(self.get_content_language)

    def set_body(self, body, replace_etag=None):
        """Set resource contents.

        :param body: Iterable over bytestrings
        :return: New ETag
        """
        raise NotImplementedError(self.set_body)

    def set_comment(self, comment):
        """Set resource comment.

        :param comment: New comment
        """
        raise NotImplementedError(self.set_comment)

    def get_comment(self, comment):
        """Get resource comment.

        :return: comment
        """
        raise NotImplementedError(self.get_comment)

    def get_last_modified(self):
        """Get last modified time.

        :return: Last modified time
        """
        raise NotImplementedError(self.get_last_modified)


class Collection(Resource):
    """Resource for a WebDAV Collection."""

    resource_types = Resource.resource_types + [COLLECTION_RESOURCE_TYPE]

    def members(self):
        """List all members.

        :return: List of (name, Resource) tuples
        """
        raise NotImplementedError(self.members)

    def get_member(self, name):
        """Retrieve a member by name.

        :param name: Name of member to retrieve
        :return: A Resource
        """
        raise NotImplementedError(self.get_member)

    def delete_member(self, name, etag=None):
        """Delete a member with a specific name.

        :param name: Member name
        :param etag: Optional required etag
        :raise KeyError: when the item doesn't exist
        """
        raise NotImplementedError(self.delete_member)

    def create_member(self, name, contents, content_type):
        """Create a new member with specified name and contents.

        :param name: Member name (can be None)
        :param contents: Chunked contents
        :param etag: Optional required etag
        :return: (name, etag) for the new member
        """
        raise NotImplementedError(self.create_member)

    def get_sync_token(self):
        """Get sync-token for the current state of this collection.
        """
        raise NotImplementedError(self.get_sync_token)

    def iter_differences_since(self, old_token, new_token):
        """Iterate over differences in this collection.

        Should return an iterator over (name, old resource, new resource)
        tuples. If one of the two didn't exist previously or now, they should
        be None.

        If old_token is None, this should return full contents of the
        collection.

        May raise NotImplementedError if iterating differences is not
        supported.
        """
        raise NotImplementedError(self.iter_differences_since)

    def get_ctag(self):
        raise NotImplementedError(self.getctag)

    def get_headervalue(self):
        raise NotImplementedError(self.get_headervalue)

    def destroy(self):
        """Destroy this collection itself.
        """
        raise NotImplementedError(self.destroy)


class Principal(Resource):
    """Resource for a DAV Principal."""

    resource_Types = Resource.resource_types + [PRINCIPAL_RESOURCE_TYPE]

    def get_principal_url(self):
        """Return the principal URL for this principal.

        :return: A URL identifying this principal.
        """
        raise NotImplementedError(self.get_principal_url)

    def get_infit_settings(self):
        """Return inf-it settings string.
        """
        raise NotImplementedError(self.get_infit_settings)

    def set_infit_settings(self, settings):
        """Set inf-it settings string."""
        raise NotImplementedError(self.get_infit_settings)

    def get_group_membership(self):
        """Get group membership URLs."""
        raise NotImplementedError(self.get_group_membership)


def get_property(href, resource, properties, name):
    """Get a single property on a resource.

    :param href: Resource href
    :param resource: Resource object
    :param properties: Dictionary of properties
    :param name: name of property to resolve
    :return: PropStatus items
    """
    responsedescription = None
    ret = ET.Element(name)
    try:
        prop = properties[name]
    except KeyError:
        statuscode = '404 Not Found'
        logging.warning(
            'Client requested unknown property %s',
            name)
    else:
        try:
            if not prop.supported_on(resource):
                raise KeyError
            prop.get_value(href, resource, ret)
        except KeyError:
            statuscode = '404 Not Found'
        else:
            statuscode = '200 OK'
    return PropStatus(statuscode, responsedescription, ret)


def get_properties(href, resource, properties, requested):
    """Get a set of properties.

    :param href: Resource Href
    :param resource: Resource object
    :param properties: Dictionary of properties
    :param requested: XML {DAV:}prop element with properties to look up
    :return: Iterator over PropStatus items
    """
    for propreq in list(requested):
        yield get_property(href, resource, properties, propreq.tag)


def ensure_trailing_slash(href):
    """Ensure that a href has a trailing slash.

    Useful for collection hrefs, e.g. when used with urljoin.

    :param href: href to possibly add slash to
    :return: href with trailing slash
    """
    if href.endswith('/'):
        return href
    return href + '/'


def traverse_resource(base_resource, base_href, depth):
    """Traverse a resource.

    :param base_resource: Resource to traverse from
    :param base_href: href for base resource
    :param depth: Depth ("0", "1", "infinity")
    :return: Iterator over (URL, Resource) tuples
    """
    todo = collections.deque([(base_href, base_resource, depth)])
    while todo:
        (href, resource, depth) = todo.popleft()
        if COLLECTION_RESOURCE_TYPE in resource.resource_types:
            # caldavzap/carddavmate require this
            href = ensure_trailing_slash(href)
        yield (href, resource)
        if depth == "0":
            continue
        elif depth == "1":
            nextdepth = "0"
        elif depth == "infinity":
            nextdepth = "infinity"
        else:
            raise AssertionError("invalid depth %r" % depth)
        if COLLECTION_RESOURCE_TYPE in base_resource.resource_types:
            for (child_name, child_resource) in resource.members():
                child_href = urllib.parse.urljoin(href, child_name)
                todo.append((child_href, child_resource, nextdepth))


class Reporter(object):
    """Implementation for DAV REPORT requests."""

    name = None

    resource_type = None

    def supported_on(self, resource):
        """Check if this reporter is available for the specified resource.

        :param resource: Resource to check for
        :return: boolean indicating whether this reporter is available
        """
        return (self.resource_type is None or
                self.resource_type in resource.resource_types)

    def report(self, environ, start_response, request_body, resources_by_hrefs,
               properties, href, resource, depth):
        """Send a report.

        :param environ: wsgi environ
        :param start_response: WSGI start_response function
        :param request_body: XML Element for request body
        :param resources_by_hrefs: Function for retrieving resource by HREF
        :param properties: Dictionary mapping names to DAVProperty instances
        :param href: Base resource href
        :param resource: Resource to start from
        :param depth: Depth ("0", "1", ...)
        :return: chunked body
        """
        raise NotImplementedError(self.report)


def create_href(href, base_href=None):
    if '//' in href:
        logging.warning('invalidly formatted href: %s' % href)
    et = ET.Element('{DAV:}href')
    if base_href is not None:
        href = urllib.parse.urljoin(base_href + '/', href)
    et.text = urllib.parse.quote(href)
    return et


def read_href_element(et):
    return urllib.parse.unquote(et.text)


class ExpandPropertyReporter(Reporter):
    """A expand-property reporter.

    See https://tools.ietf.org/html/rfc3253, section 3.8
    """

    name = '{DAV:}expand-property'

    def _populate(self, prop_list, resources_by_hrefs, properties, href,
                  resource):
        """Expand properties for a resource.

        :param prop_list: DAV:property elements to retrieve and expand
        :param resources_by_hrefs: Resolve resource by HREF
        :param properties: Available properties
        :param href: href for current resource
        :param resource: current resource
        :return: Status object
        """
        ret = []
        for prop in prop_list:
            prop_name = prop.get('name')
            # FIXME: Resolve prop_name on resource
            propstat = get_property(href, resource, properties, prop_name)
            new_prop = ET.Element(propstat.prop.tag)
            child_hrefs = [
                read_href_element(prop_child)
                for prop_child in propstat.prop
                if prop_child.tag == '{DAV:}href']
            child_resources = resources_by_hrefs(child_hrefs)
            for prop_child in propstat.prop:
                if prop_child.tag != '{DAV:}href':
                    new_prop.append(prop_child)
                else:
                    child_href = read_href_element(prop_child)
                    child_resource = child_resources[child_href]
                    if child_resource is None:
                        # FIXME: What to do if the referenced href is invalid?
                        # For now, let's just keep the unresolved href around
                        new_prop.append(prop_child)
                    else:
                        response = self._populate(
                            prop, properties, child_href, child_resource)
            propstat = PropStatus(propstat.statuscode,
                                  propstat.responsedescription, prop=new_prop)
            ret.append(propstat)
        return Status(href, '200 OK', propstat=ret)

    @multistatus
    def report(self, environ, request_body, resources_by_hrefs, properties,
               href, resource, depth):
        return self._populate(request_body, resources_by_hrefs, properties,
                              href, resource)


class SupportedLockProperty(Property):
    """supportedlock property.

    See rfc4918, section 15.10.
    """

    name = '{DAV:}supportedlock'
    resource_type = None
    live = True

    def get_value(self, href, resource, el):
        for (lockscope, locktype) in resource.get_supported_locks():
            entry = ET.SubElement(el, '{DAV:}lockentry')
            scope_el = ET.SubElement(entry, '{DAV:}lockscope')
            ET.SubElement(scope_el, lockscope)
            type_el = ET.SubElement(entry, '{DAV:}locktype')
            ET.SubElement(type_el, locktype)


class LockDiscoveryProperty(Property):
    """lockdiscovery property.

    See rfc4918, section 15.8
    """

    name = '{DAV:}lockdiscovery'
    resource_type = None
    live = True

    def get_value(self, href, resource, el):
        for activelock in resource.get_active_locks():
            entry = ET.SubElement(el, '{DAV:}activelock')
            type_el = ET.SubElement(entry, '{DAV:}locktype')
            ET.SubElement(type_el, activelock.locktype)
            scope_el = ET.SubElement(entry, '{DAV:}lockscope')
            ET.SubElement(scope_el, activelock.lockscope)
            ET.SubElement(entry, '{DAV:}depth').text = str(activelock.depth)
            if activelock.owner:
                ET.SubElement(entry, '{DAV:}owner').text = activelock.owner
            if activelock.timeout:
                ET.SubElement(entry, '{DAV:}timeout').text = activelock.timeout
            if activelock.locktoken:
                locktoken_el = ET.SubElement(entry, '{DAV:}locktoken')
                locktoken_el.append(create_href(activelock.locktoken))
            if activelock.lockroot:
                lockroot_el = ET.SubElement(entry, '{DAV:}lockroot')
                lockroot_el.append(create_href(activelock.lockroot))


class CommentProperty(Property):
    """comment property.

    See RFC3253, section 3.1.1
    """
    name = '{DAV:}comment'
    live = False
    in_allprops = False

    def get_value(self, href, resource, el):
        el.text = resource.get_comment()

    def set_value(self, href, resource, el):
        resource.set_comment(el.text)


class Backend(object):
    """WebDAV backend."""

    def create_collection(self, relpath):
        """Create a collection with the specified relpath.

        :param relpath: Collection path
        """
        raise NotImplementedError(self.create_collection)

    def get_resoure(self, relpath):
        raise NotImplementedError(self.get_resource)


def _send_xml_response(start_response, status, et, out_encoding):
    body_type = 'text/xml; charset="%s"' % out_encoding
    body = ET.tostringlist(et, encoding=out_encoding)
    start_response(status, [
        ('Content-Type', body_type),
        ('Content-Length', str(sum(map(len, body))))])
    return body


def _send_dav_responses(start_response, responses, out_encoding):
    if isinstance(responses, Status):
        try:
            (body, body_type) = responses.get_single_body(
                out_encoding)
        except NeedsMultiStatus:
            responses = [responses]
        else:
            start_response(responses.status, [
                ('Content-Type', body_type),
                ('Content-Length', str(sum(map(len, body))))])
            return body
    ret = ET.Element('{DAV:}multistatus')
    for response in responses:
        ret.append(response.aselement())
    return _send_xml_response(start_response, '207 Multi-Status', ret,
                              out_encoding)


def _send_simple_dav_error(environ, start_response, statuscode, error):
    status = Status(request_uri(environ), statuscode, error)
    return _send_dav_responses(start_response, status, DEFAULT_ENCODING)


def _send_not_found(environ, start_response):
    path = request_uri(environ)
    start_response('404 Not Found', [])
    return [b'Path ' + path.encode(DEFAULT_ENCODING) + b' not found.']


def _send_method_not_allowed(environ, start_response, allowed_methods):
    start_response('405 Method Not Allowed', [
        ('Allow', ', '.join(allowed_methods))])
    return []


def apply_modify_prop(el, href, resource, properties):
    """Apply property set/remove operations.

    :param el: set element to apply.
    :param href: Resource href
    :param resource: Resource to apply property modifications on
    :param properties: Known properties
    :yield: PropStatus objects
    """
    if el.tag not in ('{DAV:}set', '{DAV:}remove'):
        # callers should check tag
        raise AssertionError
    try:
        [requested] = el
    except IndexError:
        raise BadRequestError(
            'Received more than one element in {DAV:}set element.')
    if requested.tag != '{DAV:}prop':
        raise BadRequestError('Expected prop tag, got ' + requested.tag)
    for propel in requested:
        try:
            handler = properties[propel.tag]
        except KeyError:
            logging.warning(
                'client attempted to modify unknown property %r on %r',
                propel.tag, href)
            yield PropStatus('404 Not Found', None, ET.Element(propel.tag))
        else:
            if el.tag == '{DAV:}remove':
                newval = None
            elif el.tag == '{DAV:}set':
                newval = propel
            else:
                raise AssertionError
            if not handler.supported_on(resource):
                statuscode = '404 Not Found'
            else:
                try:
                    handler.set_value(href, resource, newval)
                except NotImplementedError:
                    # TODO(jelmer): Signal
                    # {DAV:}cannot-modify-protected-property error
                    statuscode = '409 Conflict'
                else:
                    statuscode = '200 OK'
            yield PropStatus(statuscode, None, ET.Element(propel.tag))


class WebDAVApp(object):
    """A wsgi App that provides a WebDAV server.

    A concrete implementation should provide an implementation of the
    lookup_resource function that can map a path to a Resource object
    (returning None for nonexistant objects).
    """

    def __init__(self, backend):
        self.backend = backend
        self.properties = {}
        self.reporters = {}

    def _get_resource_from_environ(self, environ):
        path = path_from_environ(environ, 'PATH_INFO')
        href = (environ['SCRIPT_NAME'] + path)
        r = self.backend.get_resource(path)
        return (href, path, r)

    def register_properties(self, properties):
        for p in properties:
            self.properties[p.name] = p

    def register_reporters(self, reporters):
        for r in reporters:
            self.reporters[r.name] = r

    def _get_dav_features(self, resource):
        # TODO(jelmer): Support access-control
        return ['1', '2', '3', 'calendar-access', 'addressbook']

    def _get_allowed_methods(self, environ):
        """List of supported methods on this endpoint."""
        # TODO(jelmer): Look up resource to determine supported methods.
        return sorted([n[3:] for n in dir(self) if n.startswith('do_')])

    def do_HEAD(self, environ, start_response):
        return self._do_get(environ, start_response, send_body=False)

    def do_GET(self, environ, start_response):
        return self._do_get(environ, start_response, send_body=True)

    def _do_get(self, environ, start_response, send_body):
        unused_href, unused_path, r = self._get_resource_from_environ(environ)
        if r is None:
            return _send_not_found(environ, start_response)
        # TODO(jelmer): Support e.g. parsing q variables
        accept_content_types = \
            parse_accept_header(environ.get('HTTP_ACCEPT', '*/*'))
        # TODO(jelmer): Support e.g. parsing q variables
        accept_content_languages = \
            environ.get('HTTP_ACCEPT_LANGUAGES', '*').split(',')

        (
            body,
            content_length,
            current_etag,
            content_type,
            content_languages
        ) = r.render(accept_content_types, accept_content_languages)

        if_none_match = environ.get('HTTP_IF_NONE_MATCH', None)
        if (
            if_none_match and current_etag is not None and
            etag_matches(if_none_match, current_etag)
        ):
            start_response('304 Not Modified', [])
            return []
        headers = [
            ('Content-Length', str(content_length)),
        ]
        if current_etag is not None:
            headers.append(('ETag', current_etag))
        if content_type is not None:
            headers.append(('Content-Type', content_type))
        try:
            last_modified = r.get_last_modified()
        except KeyError:
            pass
        else:
            headers.append(('Last-Modified', last_modified))
        if content_languages is not None:
            headers.append(('Content-Language', ', '.join(content_languages)))
        start_response('200 OK', headers)
        if send_body:
            return body
        else:
            return []

    def do_DELETE(self, environ, start_response):
        unused_href, path, r = self._get_resource_from_environ(environ)
        if r is None:
            return _send_not_found(environ, start_response)
        container_path, item_name = posixpath.split(path)
        pr = self.backend.get_resource(container_path)
        if pr is None:
            return _send_not_found(environ, start_response)
        current_etag = r.get_etag()
        if_match = environ.get('HTTP_IF_MATCH', None)
        if if_match is not None and not etag_matches(if_match, current_etag):
            start_response('412 Precondition Failed', [])
            return []
        pr.delete_member(item_name, current_etag)
        start_response('204 No Content', [])
        return []

    def do_POST(self, environ, start_response):
        # see RFC5995
        new_contents = self._readBody(environ)
        unused_href, path, r = self._get_resource_from_environ(environ)
        if r is None:
            return _send_not_found(environ, start_response)
        if COLLECTION_RESOURCE_TYPE not in r.resource_types:
            start_response('405 Method Not Allowed', [])
            return []
        content_type = environ['CONTENT_TYPE'].split(';')[0]
        try:
            (name, etag) = r.create_member(None, new_contents, content_type)
        except PreconditionFailure as e:
            return _send_simple_dav_error(
                environ, start_response, '412 Precondition Failed',
                error=ET.Element(e.precondition))
        href = environ['SCRIPT_NAME'] + urllib.parse.urljoin(path + '/', name)
        start_response('200 OK', [('Location', href)])
        return []

    def do_PUT(self, environ, start_response):
        new_contents = self._readBody(environ)
        unused_href, path, r = self._get_resource_from_environ(environ)
        if r is not None:
            current_etag = r.get_etag()
        else:
            current_etag = None
        if_match = environ.get('HTTP_IF_MATCH', None)
        if if_match is not None and not etag_matches(if_match, current_etag):
            start_response('412 Precondition Failed', [])
            return []
        if_none_match = environ.get('HTTP_IF_NONE_MATCH', None)
        if if_none_match and etag_matches(if_none_match, current_etag):
            start_response('412 Precondition Failed', [])
            return []
        if r is not None:
            try:
                new_etag = r.set_body(new_contents, current_etag)
            except PreconditionFailure as e:
                return _send_simple_dav_error(
                    environ, start_response, '412 Precondition Failed',
                    error=ET.Element(e.precondition))
            start_response('204 No Content', [
                ('ETag', new_etag)])
            return []
        content_type = environ.get('CONTENT_TYPE')
        container_path, name = posixpath.split(path)
        r = self.backend.get_resource(container_path)
        if r is not None:
            try:
                (new_name, new_etag) = r.create_member(
                    name, new_contents, content_type)
            except PreconditionFailure as e:
                return _send_simple_dav_error(
                    environ, start_response, '412 Precondition Failed',
                    error=ET.Element(e.precondition))
            start_response('201 Created', [
                ('ETag', new_etag)])
            return []
        return _send_not_found(environ, start_response)

    def _readBody(self, environ):
        try:
            request_body_size = int(environ['CONTENT_LENGTH'])
        except KeyError:
            return [environ['wsgi.input'].read()]
        else:
            return [environ['wsgi.input'].read(request_body_size)]

    def _readXmlBody(self, environ, expected_tag=None):
        # TODO(jelmer): check Content-Type; should be something like
        # 'text/xml; charset="utf-8"'
        body = b''.join(self._readBody(environ))
        try:
            et = xmlparse(body)
        except ET.ParseError:
            raise BadRequestError('Unable to parse body.')
        if expected_tag is not None and et.tag != expected_tag:
            raise BadRequestError('Expected %s tag, got %s' %
                                  (expected_tag, et.tag))
        return et

    def _get_resources_by_hrefs(self, environ, hrefs):
        """Retrieve multiple resources by href.
        """
        script_name = environ['SCRIPT_NAME']
        # TODO(jelmer): Bulk query hrefs in a more efficient manner
        for href in hrefs:
            if not href.startswith(script_name):
                resource = None
            else:
                resource = self.backend.get_resource(href[len(script_name):])
            yield (href, resource)

    def do_REPORT(self, environ, start_response):
        # See https://tools.ietf.org/html/rfc3253, section 3.6
        base_href, unused_path, r = self._get_resource_from_environ(environ)
        if r is None:
            return _send_not_found(environ, start_response)
        depth = environ.get("HTTP_DEPTH", "0")
        et = self._readXmlBody(environ, None)
        try:
            reporter = self.reporters[et.tag]
        except KeyError:
            logging.warning('Client requested unknown REPORT %s', et.tag)
            return _send_simple_dav_error(
                environ, start_response,
                '403 Forbidden', error=ET.Element('{DAV:}supported-report')
            )
        if not reporter.supported_on(r):
            return _send_simple_dav_error(
                environ, start_response,
                '403 Forbidden', error=ET.Element('{DAV:}supported-report')
            )
        return reporter.report(
            environ, start_response, et,
            lambda hrefs: self._get_resources_by_hrefs(environ, hrefs),
            self.properties, base_href, r, depth)

    @multistatus
    def do_PROPFIND(self, environ):
        base_href, unused_path, base_resource = \
            self._get_resource_from_environ(environ)
        if base_resource is None:
            return Status(request_uri(environ), '404 Not Found')
        # Default depth is infinity, per RFC2518
        depth = environ.get("HTTP_DEPTH", "infinity")
        if (
            'CONTENT_TYPE' not in environ and
            environ.get('CONTENT_LENGTH') == '0'
        ):
            requested = ET.Element('{DAV:}allprop')
        else:
            et = self._readXmlBody(environ, '{DAV:}propfind')
            try:
                [requested] = et
            except ValueError:
                raise BadRequestError(
                    'Received more than one element in propfind.')
        if requested.tag == '{DAV:}prop':
            ret = []
            for href, resource in traverse_resource(
                    base_resource, base_href, depth):
                propstat = get_properties(
                    href, resource, self.properties, requested)
                ret.append(Status(href, '200 OK', propstat=list(propstat)))
            # By my reading of the WebDAV RFC, it should be legal to return
            # '200 OK' here if Depth=0, but the RFC is not super clear and
            # some clients don't seem to like it .
            return ret
        elif requested.tag == '{DAV:}allprop':
            ret = []
            for href, resource in traverse_resource(
                    base_resource, base_href, depth):
                propstat = []
                for name in self.properties:
                    ps = get_property(href, resource, self.properties, name)
                    if ps.statuscode == '200 OK':
                        propstat.append(ps)
                ret.append(Status(href, '200 OK', propstat=propstat))
            return ret
        elif requested.tag == '{DAV:}propname':
            ret = []
            for href, resource in traverse_resource(
                    base_resource, base_href, depth):
                propstat = []
                for name, prop in self.properties.items():
                    if prop.is_set(resource):
                        propstat.append(ET.Element(name))
                ret.append(Status(href, '200 OK', propstat=propstat))
            return ret
        else:
            raise BadRequestError('Expected prop/allprop/propname tag, got ' +
                                  requested.tag)

    @multistatus
    def do_PROPPATCH(self, environ):
        href, unused_path, resource = self._get_resource_from_environ(environ)
        if resource is None:
            return Status(request_uri(environ), '404 Not Found')
        et = self._readXmlBody(environ, '{DAV:}propertyupdate')
        propstat = []
        for el in et:
            if el.tag not in ('{DAV:}set', '{DAV:}remove'):
                raise BadRequestError('Unknown tag %s in propertyupdate'
                                      % el.tag)
            propstat.extend(apply_modify_prop(el, href, resource,
                                              self.properties))
        return [Status(request_uri(environ), propstat=propstat)]

    # TODO(jelmer): This should really live in xandikos.caldav
    def do_MKCALENDAR(self, environ, start_response):
        base_content_type = environ.get('CONTENT_TYPE', '').split(';')[0]
        if base_content_type not in (
            'text/xml', 'application/xml', '', 'text/plain'
        ):
            start_response('415 Unsupported Media Type', [])
            return [('Unsupported media type %r' % base_content_type)
                    .encode(DEFAULT_ENCODING)]
        href, path, resource = self._get_resource_from_environ(environ)
        if resource is not None:
            start_response('405 Method Not Allowed', [])
            return []
        try:
            resource = self.backend.create_collection(path)
        except FileNotFoundError:
            start_response('409 Conflict', [])
            return []
        el = ET.Element('{DAV:}resourcetype')
<<<<<<< HEAD
=======
        self.properties['{DAV:}resourcetype'].get_value(href, resource, el)
>>>>>>> 1a8bf3a9
        ET.SubElement(el, '{urn:ietf:params:xml:ns:caldav}calendar')
        self.properties['{DAV:}resourcetype'].set_value(href, resource, el)
        if base_content_type in ('text/xml', 'application/xml'):
            et = self._readXmlBody(environ, '{DAV:}mkcalendar')
            propstat = []
            for el in et:
                if el.tag != '{DAV:}set':
                    raise BadRequestError('Unknown tag %s in mkcalendar'
                                          % el.tag)
                propstat.extend(apply_modify_prop(el, href, resource,
                                                  self.properties))
            ret = ET.Element('{DAV:}mkcalendar-response')
            for propstat_el in propstat_as_xml(propstat):
                ret.append(propstat_el)
            return _send_xml_response(start_response, '201 Created',
                                      ret, DEFAULT_ENCODING)
        else:
            start_response('201 Created', [])
            return []

    def do_MKCOL(self, environ, start_response):
        base_content_type = environ.get('CONTENT_TYPE', '').split(';')[0]
        if base_content_type not in (
            'text/plain', 'text/xml', 'application/xml', ''
        ):
            start_response('415 Unsupported Media Type', [])
            return [('Unsupported media type %r' % base_content_type)
                    .encode(DEFAULT_ENCODING)]
        href, path, resource = self._get_resource_from_environ(environ)
        if resource is not None:
            start_response('405 Method Not Allowed', [])
            return []
        try:
            resource = self.backend.create_collection(path)
        except FileNotFoundError:
            start_response('409 Conflict', [])
            return []
        if base_content_type in ('text/xml', 'application/xml'):
            # Extended MKCOL (RFC5689)
            et = self._readXmlBody(environ, '{DAV:}mkcol')
            propstat = []
            for el in et:
                if el.tag != '{DAV:}set':
                    raise BadRequestError('Unknown tag %s in mkcol' % el.tag)
                propstat.extend(apply_modify_prop(el, href, resource,
                                                  self.properties))
            ret = ET.Element('{DAV:}mkcol-response')
            for propstat_el in propstat_as_xml(propstat):
                ret.append(propstat_el)
            return _send_xml_response(start_response, '201 Created', ret,
                                      DEFAULT_ENCODING)
        else:
            start_response('201 Created', [])
            return []

    def do_OPTIONS(self, environ, start_response):
        headers = []
        if environ['PATH_INFO'] != '*':
            unused_href, unused_path, r = \
                self._get_resource_from_environ(environ)
            if r is None:
                return _send_not_found(environ, start_response)
            dav_features = self._get_dav_features(r)
            headers.append(('DAV', ', '.join(dav_features)))
            allowed_methods = self._get_allowed_methods(environ)
            headers.append(('Allow', ', '.join(allowed_methods)))

        # RFC7231 requires that if there is no response body,
        # Content-Length: 0 must be sent. This implies that there is
        # content (albeit empty), and thus a 204 is not a valid reply.
        # Thunderbird also fails if a 204 is sent rather than a 200.
        start_response('200 OK', headers + [
            ('Content-Length', '0')])
        return []

    def __call__(self, environ, start_response):
        method = environ['REQUEST_METHOD']
        try:
            do = getattr(self, 'do_' + method, None)
        except BadRequestError as e:
            start_response('400 Bad Request', [])
            return [e.message.encode(DEFAULT_ENCODING)]
        except NotAcceptableError as e:
            start_response('406 Not Acceptable', [])
            return [e.message.encode(DEFAULT_ENCODING)]
        if do is not None:
            return do(environ, start_response)
        return _send_method_not_allowed(environ, start_response,
                                        self._get_allowed_methods(environ))<|MERGE_RESOLUTION|>--- conflicted
+++ resolved
@@ -1441,10 +1441,6 @@
             start_response('409 Conflict', [])
             return []
         el = ET.Element('{DAV:}resourcetype')
-<<<<<<< HEAD
-=======
-        self.properties['{DAV:}resourcetype'].get_value(href, resource, el)
->>>>>>> 1a8bf3a9
         ET.SubElement(el, '{urn:ietf:params:xml:ns:caldav}calendar')
         self.properties['{DAV:}resourcetype'].set_value(href, resource, el)
         if base_content_type in ('text/xml', 'application/xml'):
